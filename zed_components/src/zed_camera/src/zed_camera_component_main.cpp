--- conflicted
+++ resolved
@@ -8709,16 +8709,12 @@
 
 void ZedCamera::publishHealthStatus()
 {
-<<<<<<< HEAD
 #if (ZED_SDK_MAJOR_VERSION * 10 + ZED_SDK_MINOR_VERSION) >= 50
-  if (mImageValidityCheck <= 0) {
-=======
   if (!mPubHealthStatus) {
     return;
   }
 
   if (mImageValidityCheck <= 0 || !mPublishStatus) {
->>>>>>> f2725174
     return;
   }
 
@@ -8749,12 +8745,7 @@
   msg->low_motion_sensors_reliability =
     status.low_motion_sensors_reliability;
 
-<<<<<<< HEAD
-  mPubHealthStatus->publish(std::move(msg));
-#endif
-=======
-  if (mPubHealthStatus) {mPubHealthStatus->publish(std::move(msg));}
->>>>>>> f2725174
+  if (mPubHealthStatus) {mPubHealthStatus->publish(std::move(msg));}#endif
 }
 
 bool ZedCamera::publishSvoStatus(uint64_t frame_ts)
