// Copyright 2025 Stereolabs
//
// Licensed under the Apache License, Version 2.0 (the "License");
// you may not use this file except in compliance with the License.
// You may obtain a copy of the License at
//
//      http://www.apache.org/licenses/LICENSE-2.0
//
// Unless required by applicable law or agreed to in writing, software
// distributed under the License is distributed on an "AS IS" BASIS,
// WITHOUT WARRANTIES OR CONDITIONS OF ANY KIND, either express or implied.
// See the License for the specific language governing permissions and
// limitations under the License.

#include "zed_camera_component.hpp"

#include <sys/resource.h>

#include <diagnostic_msgs/msg/diagnostic_status.hpp>
#include <limits>
#include <rcl_interfaces/msg/parameter_descriptor.hpp>
#include <rclcpp/time.hpp>
#include <rclcpp/utilities.hpp>
#include <sensor_msgs/msg/point_field.hpp>
#include <sensor_msgs/point_cloud2_iterator.hpp>

#include <sstream>
#include <stdexcept>
#include <type_traits>
#include <vector>
#include <sstream>
#include <filesystem>

#include "sl_logging.hpp"

#ifdef FOUND_HUMBLE
#include <tf2_geometry_msgs/tf2_geometry_msgs.hpp>
#elif defined FOUND_IRON
#include <tf2_geometry_msgs/tf2_geometry_msgs.hpp>
#elif defined FOUND_JAZZY
#include <tf2_geometry_msgs/tf2_geometry_msgs.hpp>
#elif defined FOUND_ROLLING
#include <tf2_geometry_msgs/tf2_geometry_msgs.hpp>
#elif defined FOUND_FOXY
#include <tf2_geometry_msgs/tf2_geometry_msgs.h>
#else
#error Unsupported ROS 2 distro
#endif

#include <sl/Camera.hpp>

#include "sl_tools.hpp"

using namespace std::chrono_literals;
using namespace std::placeholders;

// Used for simulation data input
#define ZED_SDK_PORT 30000

// Used to enable ZED SDK RealTime SVO pause
//#define USE_SVO_REALTIME_PAUSE

namespace stereolabs
{

ZedCamera::ZedCamera(const rclcpp::NodeOptions & options)
: Node("zed_node", options),
  mThreadStop(false),
  mQos(QOS_QUEUE_SIZE),
  mAiInstanceID(0),
  mDiagUpdater(this),
  mImuTfFreqTimer(get_clock()),
  mGrabFreqTimer(get_clock()),
  mImuFreqTimer(get_clock()),
  mBaroFreqTimer(get_clock()),
  mMagFreqTimer(get_clock()),
  mOdomFreqTimer(get_clock()),
  mPoseFreqTimer(get_clock()),
  mPcPubFreqTimer(get_clock()),
  mVdPubFreqTimer(get_clock()),
  mSensPubFreqTimer(get_clock()),
  mOdFreqTimer(get_clock()),
  mBtFreqTimer(get_clock()),
  mPcFreqTimer(get_clock()),
  mGnssFixFreqTimer(get_clock()),
  mFrameTimestamp(TIMEZERO_ROS),
  mGnssTimestamp(TIMEZERO_ROS),
  mLastTs_imu(TIMEZERO_ROS),
  mLastTs_baro(TIMEZERO_ROS),
  mLastTs_mag(TIMEZERO_ROS),
  mLastTs_odom(TIMEZERO_ROS),
  mLastTs_pose(TIMEZERO_ROS),
  mLastTs_pc(TIMEZERO_ROS),
  mPrevTs_pc(TIMEZERO_ROS),
  mLastClock(TIMEZERO_ROS),
  mStreamingServerRequired(false),
  mStreamingServerRunning(false),
  mUptimer(get_clock()),
  mSetSvoFrameCheckTimer(get_clock())
{
  mUsingIPC = options.use_intra_process_comms();

  RCLCPP_INFO(get_logger(), "================================");
  RCLCPP_INFO(get_logger(), "      ZED Camera Component ");
  RCLCPP_INFO(get_logger(), "================================");
  RCLCPP_INFO(get_logger(), " * namespace: %s", get_namespace());
  RCLCPP_INFO(get_logger(), " * node name: %s", get_name());

  RCLCPP_INFO(get_logger(), " * IPC: %s", mUsingIPC ? "enabled" : "disabled");
  RCLCPP_INFO(get_logger(), "================================");

  if (((ZED_SDK_MAJOR_VERSION * 10 + ZED_SDK_MINOR_VERSION) <
    (SDK_MAJOR_MIN_SUPP * 10 + SDK_MINOR_MIN_SUPP)) ||
    ((ZED_SDK_MAJOR_VERSION * 10 + ZED_SDK_MINOR_VERSION) >
    (SDK_MAJOR_MAX_SUPP * 10 + SDK_MINOR_MAX_SUPP)))
  {
    RCLCPP_ERROR_STREAM(
      get_logger(),
      "This version of the ZED ROS2 wrapper is designed to work with ZED SDK "
      "v" << static_cast<int>(SDK_MAJOR_MIN_SUPP)
          << "." << static_cast<int>(SDK_MINOR_MIN_SUPP) << " or newer up to v" <<
        static_cast<int>(SDK_MAJOR_MAX_SUPP) << "." << static_cast<int>(SDK_MINOR_MAX_SUPP) << ".");
    RCLCPP_INFO_STREAM(
      get_logger(), "* Detected SDK v"
        << ZED_SDK_MAJOR_VERSION << "."
        << ZED_SDK_MINOR_VERSION << "."
        << ZED_SDK_PATCH_VERSION << "-"
        << ZED_SDK_BUILD_ID);
    RCLCPP_INFO(get_logger(), "Node stopped. Press Ctrl+C to exit.");
    exit(EXIT_FAILURE);
  }

#if (ZED_SDK_MAJOR_VERSION * 10 + ZED_SDK_MINOR_VERSION) >= 50
  sl::setEnvironmentVariable("ZED_SDK_DISABLE_PROGRESS_BAR_LOG", "1");
#endif

  // ----> Publishers/Subscribers options
  #ifndef FOUND_FOXY
  mPubOpt.qos_overriding_options =
    rclcpp::QosOverridingOptions::with_default_policies();
  mSubOpt.qos_overriding_options =
    rclcpp::QosOverridingOptions::with_default_policies();
  #endif
  // <---- Publishers/Subscribers options

  // ----> Start a "one shot timer" to initialize the node and make `shared_from_this` available
  std::chrono::milliseconds init_msec(static_cast<int>(50.0));
  mInitTimer = create_wall_timer(
    std::chrono::duration_cast<std::chrono::milliseconds>(init_msec),
    std::bind(&ZedCamera::initNode, this));
  // <---- Start a "one shot timer" to initialize the node and make `shared_from_this` available
}

void ZedCamera::initNode()
{
  // Stop the timer for "one shot" initialization
  mInitTimer->cancel();

  // Parameters initialization
  initParameters();

  // ----> Diagnostic initialization
  std::string info = sl::toString(mCamUserModel).c_str();
  mDiagUpdater.add(
    info, this,
    &ZedCamera::callback_updateDiagnostic);
  std::string hw_id = std::string("Stereolabs camera: ") + mCameraName;
  mDiagUpdater.setHardwareID(hw_id);
  // <---- Diagnostic initialization

  // Services initialization
  initServices();

  // ----> Start camera
  if (!startCamera()) {
    exit(EXIT_FAILURE);
  }
  // <---- Start camera

  // Callback when the node is destroyed
  // This is used to stop the camera when the node is destroyed
  // and to stop the timers

  // Close camera callback before shutdown
  using rclcpp::contexts::get_global_default_context;
  get_global_default_context()->add_pre_shutdown_callback(
    [this]() {
      DEBUG_COMM("ZED Component is shutting down");
      deInitNode();
      DEBUG_COMM("ZED Component is shutting down - done");
    });

  // Dynamic parameters callback
  mParamChangeCallbackHandle = add_on_set_parameters_callback(
    std::bind(&ZedCamera::callback_dynamicParamChange, this, _1));
}

void ZedCamera::deInitNode()
{
  // ----> Stop subscribers
  mClickedPtSub.reset();
  mGnssFixSub.reset();
  mClockSub.reset();
  // <---- Stop subscribers

  if (mObjDetRunning) {
    std::lock_guard<std::mutex> lock(mObjDetMutex);
    stopObjDetect();
  }

  if (mBodyTrkRunning) {
    std::lock_guard<std::mutex> lock(mBodyTrkMutex);
    stopBodyTracking();
  }

  if (mSpatialMappingRunning) {
    std::lock_guard<std::mutex> lock(mMappingMutex);
    stop3dMapping();
  }

  DEBUG_STREAM_PT("Stopping path timer");
  if (mPathTimer) {
    mPathTimer->cancel();
  }
  DEBUG_STREAM_MAP("Stopping fused cloud timer");
  if (mFusedPcTimer) {
    mFusedPcTimer->cancel();
  }

  DEBUG_STREAM_SENS("Stopping temperatures timer");
  if (mTempPubTimer) {
    mTempPubTimer->cancel();
  }

  // ----> Verify that all the threads are not active
  DEBUG_STREAM_COMM("Stopping running threads");
  if (!mThreadStop) {
    mThreadStop = true;
  }

  DEBUG_STREAM_COMM("Waiting for grab thread...");
  try {
    if (mGrabThread.joinable()) {
      mGrabThread.join();
    }
  } catch (std::system_error & e) {
    DEBUG_STREAM_COMM("Grab thread joining exception: " << e.what());
  }
  DEBUG_STREAM_COMM("... grab thread stopped");

  DEBUG_STREAM_SENS("Waiting for sensors thread...");
  try {
    if (mSensThread.joinable()) {
      mSensThread.join();
    }
  } catch (std::system_error & e) {
    DEBUG_STREAM_SENS("Sensors thread joining exception: " << e.what());
  }
  DEBUG_STREAM_SENS("... sensors thread stopped");

  DEBUG_STREAM_VD("Waiting for video/depth thread...");
  try {
    if (mVdThread.joinable()) {
      mVdThread.join();
    }
  } catch (std::system_error & e) {
    DEBUG_STREAM_VD("Video/Depth thread joining exception: " << e.what());
  }
  DEBUG_STREAM_VD("... video/depth thread stopped");

  DEBUG_STREAM_PC("Waiting for Point Cloud thread...");
  try {
    if (mPcThread.joinable()) {
      mPcThread.join();
    }
  } catch (std::system_error & e) {
    DEBUG_STREAM_PC("Pointcloud thread joining exception: " << e.what());
  }
  DEBUG_STREAM_PC("... Point Cloud thread stopped");

  closeCamera();
}

ZedCamera::~ZedCamera()
{
  deInitNode();
  DEBUG_STREAM_COMM("ZED Component destroyed:" << this->get_fully_qualified_name());
}

void ZedCamera::initServices()
{
  RCLCPP_INFO(get_logger(), "=== SERVICES ===");

  std::string srv_name;

  std::string srv_prefix = "~/";

  if (!mDepthDisabled) {
    // Reset Odometry
    srv_name = srv_prefix + mSrvResetOdomName;
    mResetOdomSrv = create_service<std_srvs::srv::Trigger>(
      srv_name,
      std::bind(&ZedCamera::callback_resetOdometry, this, _1, _2, _3));
    RCLCPP_INFO_STREAM(
      get_logger(), " * Advertised on service: '" << mResetOdomSrv->get_service_name() << "'");
    // Reset Pose
    srv_name = srv_prefix + mSrvResetPoseName;
    mResetPosTrkSrv = create_service<std_srvs::srv::Trigger>(
      srv_name,
      std::bind(&ZedCamera::callback_resetPosTracking, this, _1, _2, _3));
    RCLCPP_INFO_STREAM(
      get_logger(), " * Advertised on service: '" << mResetPosTrkSrv->get_service_name() << "'");
    // Set Pose
    srv_name = srv_prefix + mSrvSetPoseName;
    mSetPoseSrv = create_service<zed_msgs::srv::SetPose>(
      srv_name, std::bind(&ZedCamera::callback_setPose, this, _1, _2, _3));
    RCLCPP_INFO_STREAM(
      get_logger(),
      " * Advertised on service: '" << mSetPoseSrv->get_service_name() << "'");
    // Save Area Memory
    srv_name = srv_prefix + mSrvSaveAreaMemoryName;
    /*mSaveAreaMemorySrv = create_service<zed_msgs::srv::SaveAreaMemory>(
      srv_name, std::bind(&ZedCamera::callback_saveAreaMemory, this, _1, _2, _3));*/// TODO(Walter): Uncomment when available in `zed_msgs` package from APT
    mSaveAreaMemorySrv = create_service<zed_msgs::srv::SetROI>(
      srv_name, std::bind(&ZedCamera::callback_saveAreaMemory, this, _1, _2, _3));
    RCLCPP_INFO_STREAM(
      get_logger(),
      " * Advertised on service: '" << mSaveAreaMemorySrv->get_service_name() << "'");

    // Enable Object Detection
    srv_name = srv_prefix + mSrvEnableObjDetName;
    mEnableObjDetSrv = create_service<std_srvs::srv::SetBool>(
      srv_name,
      std::bind(&ZedCamera::callback_enableObjDet, this, _1, _2, _3));
    RCLCPP_INFO_STREAM(
      get_logger(), " * Advertised on service: '" << mEnableObjDetSrv->get_service_name() << "'");

    // Enable BodyTracking
    srv_name = srv_prefix + mSrvEnableBodyTrkName;
    mEnableBodyTrkSrv = create_service<std_srvs::srv::SetBool>(
      srv_name,
      std::bind(&ZedCamera::callback_enableBodyTrk, this, _1, _2, _3));
    RCLCPP_INFO_STREAM(
      get_logger(),
      " * Advertised on service: '" << mEnableBodyTrkSrv->get_service_name() << "'");

    // Enable Mapping
    srv_name = srv_prefix + mSrvEnableMappingName;
    mEnableMappingSrv = create_service<std_srvs::srv::SetBool>(
      srv_name,
      std::bind(&ZedCamera::callback_enableMapping, this, _1, _2, _3));
    RCLCPP_INFO_STREAM(
      get_logger(),
      " * Advertised on service: '" << mEnableMappingSrv->get_service_name() << "'");


  }

  // Enable Streaming
  srv_name = srv_prefix + mSrvEnableStreamingName;
  mEnableStreamingSrv = create_service<std_srvs::srv::SetBool>(
    srv_name, std::bind(&ZedCamera::callback_enableStreaming, this, _1, _2, _3));
  RCLCPP_INFO_STREAM(
    get_logger(),
    " * Advertised on service: '" << mEnableStreamingSrv->get_service_name() << "'");

  // Start SVO Recording
  srv_name = srv_prefix + mSrvStartSvoRecName;
  mStartSvoRecSrv = create_service<zed_msgs::srv::StartSvoRec>(
    srv_name, std::bind(&ZedCamera::callback_startSvoRec, this, _1, _2, _3));
  RCLCPP_INFO_STREAM(
    get_logger(), " * Advertised on service: '" << mStartSvoRecSrv->get_service_name() << "'");
  // Stop SVO Recording
  srv_name = srv_prefix + mSrvStopSvoRecName;
  mStopSvoRecSrv = create_service<std_srvs::srv::Trigger>(
    srv_name, std::bind(&ZedCamera::callback_stopSvoRec, this, _1, _2, _3));
  RCLCPP_INFO_STREAM(
    get_logger(),
    " * Advertised on service: '" << mStopSvoRecSrv->get_service_name() << "'");

  // Pause SVO (only if the realtime playing mode is disabled)
  if (mSvoMode) {
#ifndef USE_SVO_REALTIME_PAUSE
    if (!mSvoRealtime) {
#endif
    srv_name = srv_prefix + mSrvToggleSvoPauseName;
    mPauseSvoSrv = create_service<std_srvs::srv::Trigger>(
      srv_name,
      std::bind(&ZedCamera::callback_pauseSvoInput, this, _1, _2, _3));
    RCLCPP_INFO_STREAM(
      get_logger(),
      " * Advertised on service: '" << mPauseSvoSrv->get_service_name() << "'");
#ifndef USE_SVO_REALTIME_PAUSE
  }
#endif

    //Set Service for SVO frame
    srv_name = srv_prefix + mSrvSetSvoFrameName;
    mSetSvoFrameSrv = create_service<zed_msgs::srv::SetSvoFrame>(
      srv_name,
      std::bind(&ZedCamera::callback_setSvoFrame, this, _1, _2, _3));
    RCLCPP_INFO_STREAM(
      get_logger(), " * Advertised on service: '" << mSetSvoFrameSrv->get_service_name() << "'");
  }

  // Set ROI
  srv_name = srv_prefix + mSrvSetRoiName;
  mSetRoiSrv = create_service<zed_msgs::srv::SetROI>(
    srv_name, std::bind(&ZedCamera::callback_setRoi, this, _1, _2, _3));
  RCLCPP_INFO_STREAM(
    get_logger(),
    " * Advertised on service: '" << mSetRoiSrv->get_service_name() << "'");
  // Reset ROI
  srv_name = srv_prefix + mSrvResetRoiName;
  mResetRoiSrv = create_service<std_srvs::srv::Trigger>(
    srv_name, std::bind(&ZedCamera::callback_resetRoi, this, _1, _2, _3));
  RCLCPP_INFO_STREAM(
    get_logger(),
    " * Advertised on service: '" << mResetRoiSrv->get_service_name() << "'");

  if (mGnssFusionEnabled) {
    // To Latitude/Longitude
    srv_name = srv_prefix + mSrvToLlName;
    mToLlSrv = create_service<robot_localization::srv::ToLL>(
      srv_name, std::bind(&ZedCamera::callback_toLL, this, _1, _2, _3));
    RCLCPP_INFO_STREAM(
      get_logger(),
      " * Advertised on service: '" << mToLlSrv->get_service_name() << "'");
    // From Latitude/Longitude
    srv_name = srv_prefix + mSrvFromLlName;
    mFromLlSrv = create_service<robot_localization::srv::FromLL>(
      srv_name, std::bind(&ZedCamera::callback_fromLL, this, _1, _2, _3));
    RCLCPP_INFO_STREAM(
      get_logger(),
      " * Advertised on service: '" << mFromLlSrv->get_service_name() << "'");
  }
}

std::string ZedCamera::getParam(
  std::string paramName,
  std::vector<std::vector<float>> & outVal)
{
  outVal.clear();

  rcl_interfaces::msg::ParameterDescriptor descriptor;
  descriptor.read_only = true;

  declare_parameter(
    paramName, rclcpp::ParameterValue(std::string("[]")),
    descriptor);

  std::string out_str;

  if (!get_parameter(paramName, out_str)) {
    RCLCPP_WARN_STREAM(
      get_logger(),
      "The parameter '"
        << paramName
        << "' is not available or is not valid, using the default "
        "value: []");
  }

  if (out_str.empty()) {
    return std::string();
  }

  std::string error;
  outVal = sl_tools::parseStringMultiVector_float(out_str, error);

  if (error != "") {
    RCLCPP_WARN_STREAM(
      get_logger(), "Error parsing "
        << paramName
        << " parameter: " << error.c_str());
    RCLCPP_WARN_STREAM(
      get_logger(),
      "   " << paramName << " string was " << out_str.c_str());

    outVal.clear();
  }

  return out_str;
}


void ZedCamera::initParameters()
{
  // DEBUG parameters
  getDebugParams();

  // TOPIC parameters
  getTopicEnableParams();

  // SIMULATION parameters
  getSimParams();

  // GENERAL parameters
  getGeneralParams();

  // VIDEO parameters
  if (!mSvoMode && !mSimMode) {
    getVideoParams();
  }

  // DEPTH parameters
  getDepthParams();

  // POS. TRACKING and GNSS FUSION parameters
  if (!mDepthDisabled) {
    // GNSS Fusion parameters
    getGnssFusionParams();

    // Positional Tracking parameters
    getPosTrackingParams();

    // Region of Interest parameters
    getRoiParams();
  } else {
    mGnssFusionEnabled = false;
    mPosTrackingEnabled = false;
    mRoyPolyParam.clear();
    mAutoRoiEnabled = false;
  }

  // SENSORS parameters
  if (!sl_tools::isZED(mCamUserModel)) {
    getSensorsParams();
  }

  if (!mDepthDisabled) {
    getMappingParams();
  } else {
    mMappingEnabled = false;
  }

  // AI PARAMETERS
  if (!mDepthDisabled) {
    if (sl_tools::isObjDetAvailable(mCamUserModel)) {
      getOdParams();
      getBodyTrkParams();
    }
  } else {
    mObjDetEnabled = false;
    mBodyTrkEnabled = false;
  }

  getStreamingServerParams();

  getAdvancedParams();
}

std::string ZedCamera::parseRoiPoly(
  const std::vector<std::vector<float>> & in_poly,
  std::vector<sl::float2> & out_poly)
{
  out_poly.clear();

  std::string ss;
  ss = "[";

  size_t poly_size = in_poly.size();

  if (poly_size < 3) {
    if (poly_size != 0) {
      RCLCPP_WARN_STREAM(
        get_logger(),
        "A vector with "
          << poly_size
          << " points is not enough to create a polygon to set a Region "
          "of Interest.");
      return std::string();
    }
  } else {
    for (size_t i = 0; i < poly_size; ++i) {
      if (in_poly[i].size() != 2) {
        RCLCPP_WARN_STREAM(
          get_logger(), "The component with index '"
            << i
            << "' of the ROI vector "
            "has not the correct size.");
        out_poly.clear();
        return std::string();
      } else if (in_poly[i][0] < 0.0 || in_poly[i][1] < 0.0 ||
        in_poly[i][0] > 1.0 || in_poly[i][1] > 1.0)
      {
        RCLCPP_WARN_STREAM(
          get_logger(), "The component with index '"
            << i
            << "' of the ROI vector "
            "is not a "
            "valid normalized point: ["
            << in_poly[i][0] << ","
            << in_poly[i][1] << "].");
        out_poly.clear();
        return std::string();
      } else {
        sl::float2 pt;
        pt.x = in_poly[i][0];
        pt.y = in_poly[i][1];
        out_poly.push_back(pt);
        ss += "[";
        ss += std::to_string(pt.x);
        ss += ",";
        ss += std::to_string(pt.y);
        ss += "]";
      }

      if (i != poly_size - 1) {
        ss += ",";
      }
    }
  }
  ss += "]";

  return ss;
}

void ZedCamera::getDebugParams()
{
  rclcpp::Parameter paramVal;

  RCLCPP_INFO(get_logger(), "=== DEBUG parameters ===");

  sl_tools::getParam(
    shared_from_this(), "debug.sdk_verbose", mVerbose,
    mVerbose, " * SDK Verbose: ", false, 0, 9999);
  sl_tools::getParam(
    shared_from_this(), "debug.use_pub_timestamps",
    mUsePubTimestamps, mUsePubTimestamps,
    " * Use Pub Timestamps: ");
  sl_tools::getParam(
    shared_from_this(), "debug.sdk_verbose_log_file",
    mVerboseLogFile, mVerboseLogFile, " * SDK Verbose File: ");
  sl_tools::getParam(
    shared_from_this(), "debug.debug_common", _debugCommon,
    _debugCommon, " * Debug Common: ");
  sl_tools::getParam(
    shared_from_this(), "debug.debug_sim", _debugSim,
    _debugSim, " * Debug Simulation: ");
  sl_tools::getParam(
    shared_from_this(), "debug.debug_video_depth",
    _debugVideoDepth, _debugVideoDepth,
    " * Debug Video/Depth: ");
  sl_tools::getParam(
    shared_from_this(), "debug.debug_camera_controls",
    _debugCamCtrl, _debugCamCtrl,
    " * Debug Control settings: ");
  sl_tools::getParam(
    shared_from_this(), "debug.debug_point_cloud",
    _debugPointCloud, _debugPointCloud,
    " * Debug Point Cloud: ");
  sl_tools::getParam(
    shared_from_this(), "debug.debug_tf", _debugTf, _debugTf,
    " * Debug TF: ");
  sl_tools::getParam(
    shared_from_this(), "debug.debug_positional_tracking",
    _debugPosTracking, _debugPosTracking,
    " * Debug Positional Tracking: ");
  sl_tools::getParam(
    shared_from_this(), "debug.debug_gnss", _debugGnss,
    _debugGnss, " * Debug GNSS: ");
  sl_tools::getParam(
    shared_from_this(), "debug.debug_sensors", _debugSensors,
    _debugSensors, " * Debug sensors: ");
  sl_tools::getParam(
    shared_from_this(), "debug.debug_mapping", _debugMapping,
    _debugMapping, " * Debug Mapping: ");
  sl_tools::getParam(
    shared_from_this(), "debug.debug_object_detection",
    _debugObjectDet, _debugObjectDet,
    " * Debug Object Detection: ");
  sl_tools::getParam(
    shared_from_this(), "debug.debug_body_tracking",
    _debugBodyTrk, _debugBodyTrk, " * Debug Body Tracking: ");
  sl_tools::getParam(
    shared_from_this(), "debug.debug_streaming",
    _debugStreaming, _debugStreaming, " * Debug Streaming: ");
  sl_tools::getParam(
    shared_from_this(), "debug.debug_roi", _debugRoi,
    _debugRoi, " * Debug ROI: ");
  sl_tools::getParam(
    shared_from_this(), "debug.debug_nitros", _debugNitros,
    _debugNitros, " * Debug Nitros: ");
  sl_tools::getParam(
    shared_from_this(), "debug.debug_advanced", _debugAdvanced,
    _debugAdvanced, " * Debug Advanced: ");

  mDebugMode = _debugCommon || _debugSim || _debugVideoDepth || _debugCamCtrl ||
    _debugPointCloud || _debugTf || _debugPosTracking || _debugGnss ||
    _debugSensors || _debugMapping || _debugObjectDet ||
    _debugBodyTrk || _debugAdvanced || _debugRoi ||
    _debugStreaming || _debugNitros;

  if (mDebugMode) {
    rcutils_ret_t res = rcutils_logging_set_logger_level(
      get_logger().get_name(), RCUTILS_LOG_SEVERITY_DEBUG);

    if (res != RCUTILS_RET_OK) {
      RCLCPP_INFO(get_logger(), "Error setting DEBUG level for logger");
    } else {
      RCLCPP_INFO(get_logger(), " + Debug Mode enabled +");
    }
  } else {
    rcutils_ret_t res = rcutils_logging_set_logger_level(
      get_logger().get_name(), RCUTILS_LOG_SEVERITY_INFO);

    if (res != RCUTILS_RET_OK) {
      RCLCPP_INFO(get_logger(), "Error setting INFO level for logger");
    }
  }

  DEBUG_STREAM_COMM(
    "[ROS 2] Using RMW_IMPLEMENTATION "
      << rmw_get_implementation_identifier());

#ifdef FOUND_ISAAC_ROS_NITROS
  sl_tools::getParam(
    shared_from_this(), "debug.disable_nitros",
    _nitrosDisabled, _nitrosDisabled);

  if (_nitrosDisabled) {
    RCLCPP_WARN(
      get_logger(),
      "NITROS is available, but is disabled by 'debug.disable_nitros'");
  }
#else
  _nitrosDisabled = true;  // Force disable NITROS if not available
#endif
}

void ZedCamera::getTopicEnableParams()
{
  RCLCPP_INFO(get_logger(), "=== TOPIC selection parameters ===");

  // General topics
  sl_tools::getParam(
    shared_from_this(), "general.publish_status", mPublishStatus,
    mPublishStatus, " * Publish Status: ");

  // Image topics
  sl_tools::getParam(
    shared_from_this(), "video.publish_left_right", mPublishImgLeftRight,
    mPublishImgLeftRight, " * Publish Left/Right images: ");
  sl_tools::getParam(
    shared_from_this(), "video.publish_raw", mPublishImgRaw,
    mPublishImgRaw, " * Publish Raw images: ");
  sl_tools::getParam(
    shared_from_this(), "video.publish_gray", mPublishImgGray,
    mPublishImgGray, " * Publish Gray images: ");
  sl_tools::getParam(
    shared_from_this(), "video.publish_rgb", mPublishImgRgb,
    mPublishImgRgb, " * Publish RGB image: ");
  sl_tools::getParam(
    shared_from_this(), "video.publish_stereo", mPublishImgStereo,
    mPublishImgStereo, " * Publish Stereo image: ");

  // Region of Interest topics
  sl_tools::getParam(
    shared_from_this(), "region_of_interest.publish_roi_mask", mPublishImgRoiMask,
    mPublishImgRoiMask, " * Publish ROI Mask image: ");

  // Depth topics
  sl_tools::getParam(
    shared_from_this(), "depth.publish_depth_map", mPublishDepthMap,
    mPublishDepthMap, " * Publish Depth Map: ");
  sl_tools::getParam(
    shared_from_this(), "depth.publish_depth_info", mPublishDepthInfo,
    mPublishDepthInfo, " * Publish Depth Info: ");
  sl_tools::getParam(
    shared_from_this(), "depth.publish_point_cloud", mPublishPointcloud,
    mPublishPointcloud, " * Publish Point Cloud: ");
  sl_tools::getParam(
    shared_from_this(), "depth.publish_depth_confidence", mPublishConfidence,
    mPublishConfidence, " * Publish Depth Confidence: ");
  sl_tools::getParam(
    shared_from_this(), "depth.publish_disparity", mPublishDisparity,
    mPublishDisparity, " * Publish Disparity: ");

  // Sensor topics
  sl_tools::getParam(
    shared_from_this(), "sensors.publish_imu", mPublishSensImu,
    mPublishSensImu, " * Publish IMU: ");
  sl_tools::getParam(
    shared_from_this(), "sensors.publish_imu_raw", mPublishSensImuRaw,
    mPublishSensImuRaw, " * Publish IMU Raw: ");
  sl_tools::getParam(
    shared_from_this(), "sensors.publish_cam_imu_transf", mPublishSensImuTransf,
    mPublishSensImuTransf, " * Publish LeftCam/IMU Transf.: ");
  sl_tools::getParam(
    shared_from_this(), "sensors.publish_mag", mPublishSensMag,
    mPublishSensMag, " * Publish Magnetometer: ");
  sl_tools::getParam(
    shared_from_this(), "sensors.publish_baro", mPublishSensBaro,
    mPublishSensBaro, " * Publish Barometer: ");
  sl_tools::getParam(
    shared_from_this(), "sensors.publish_temp", mPublishSensTemp,
    mPublishSensTemp, " * Publish Temperature: ");

  // Localization topics
  sl_tools::getParam(
    shared_from_this(), "pos_tracking.publish_odom_pose", mPublishOdomPose,
    mPublishOdomPose, " * Publish Odometry/Pose: ");
  sl_tools::getParam(
    shared_from_this(), "pos_tracking.publish_pose_cov", mPublishPoseCov,
    mPublishPoseCov, " * Publish Pose with Covariance: ");
  sl_tools::getParam(
    shared_from_this(), "pos_tracking.publish_cam_path", mPublishPath,
    mPublishPath, " * Publish Camera Path: ");

  // Mapping topics
  sl_tools::getParam(
    shared_from_this(), "mapping.publish_det_plane", mPublishDetPlane,
    mPublishDetPlane, " * Publish Detection Plane: ");
}

void ZedCamera::getSimParams()
{
  // SIMULATION active?
  sl_tools::getParam(
    shared_from_this(), "simulation.sim_enabled", mSimMode,
    mSimMode);

  if (!get_parameter("use_sim_time", mUseSimTime)) {
    RCLCPP_WARN(
      get_logger(),
      "The parameter 'use_sim_time' is not available or is not "
      "valid, using the default value.");
  }

  if (mSimMode) {
    RCLCPP_INFO(get_logger(), " === SIMULATION MODE ACTIVE ===");
    sl_tools::getParam(
      shared_from_this(), "simulation.sim_address", mSimAddr,
      mSimAddr, " * Sim. server address: ");
    sl_tools::getParam(
      shared_from_this(), "simulation.sim_port", mSimPort,
      mSimPort, " * Sim. server port: ");

    RCLCPP_INFO_STREAM(
      get_logger(),
      " * Use Sim Time: " << (mUseSimTime ? "TRUE" : "FALSE"));
  } else if (mUseSimTime) {
    RCLCPP_WARN(
      get_logger(),
      "The parameter 'use_sim_time' is set to 'true', but simulation "
      "mode is not enabled. UNPREDICTABLE BEHAVIORS EXPECTED.");
  }
}

void ZedCamera::getGeneralParams()
{
  rclcpp::Parameter paramVal;

  RCLCPP_INFO(get_logger(), "=== SVO INPUT parameters ===");

  sl_tools::getParam(
    shared_from_this(), "svo.svo_path", std::string(),
    mSvoFilepath);
  if (mSvoFilepath.compare("live") == 0) {
    mSvoFilepath = "";
  }

  if (mSvoFilepath == "") {
    mSvoMode = false;
  } else {
    RCLCPP_INFO_STREAM(get_logger(), " * SVO: '" << mSvoFilepath.c_str() << "'");
    mSvoMode = true;
    sl_tools::getParam(
      shared_from_this(), "svo.use_svo_timestamps",
      mUseSvoTimestamp, mUseSvoTimestamp,
      " * Use SVO timestamp: ");
    if (mUseSvoTimestamp) {
      sl_tools::getParam(
        shared_from_this(), "svo.publish_svo_clock",
        mPublishSvoClock, mPublishSvoClock,
        " * Publish SVO timestamp: ");
    }

    sl_tools::getParam(shared_from_this(), "svo.svo_loop", mSvoLoop, mSvoLoop);
    if (mUseSvoTimestamp) {
      if (mSvoLoop) {
        RCLCPP_WARN(
          get_logger(),
          "SVO Loop is not supported when using SVO timestamps. Loop playback disabled.");
        mSvoLoop = false;
      }
      RCLCPP_INFO_STREAM(
        get_logger(),
        " * SVO Loop: " << (mSvoLoop ? "TRUE" : "FALSE"));
    }
    sl_tools::getParam(
      shared_from_this(), "svo.svo_realtime", mSvoRealtime,
      mSvoRealtime, " * SVO Realtime: ");

    sl_tools::getParam(
      shared_from_this(), "svo.play_from_frame",
      mSvoFrameStart, mSvoFrameStart,
      " * SVO start frame: ", false, 0);

    if (!mSvoRealtime) {
      sl_tools::getParam(
        shared_from_this(), "svo.replay_rate", mSvoRate,
        mSvoRate, " * SVO replay rate: ", true, 0.1, 5.0);
    }
  }

  mStreamMode = false;
  if (!mSvoMode) {
    RCLCPP_INFO(get_logger(), "=== LOCAL STREAMING parameters ===");
    sl_tools::getParam(
      shared_from_this(), "stream.stream_address",
      std::string(), mStreamAddr);
    if (mStreamAddr != "") {
      mStreamMode = true;
      sl_tools::getParam(
        shared_from_this(), "stream.stream_port", mStreamPort,
        mStreamPort);
      RCLCPP_INFO_STREAM(
        get_logger(), " * Local stream input: " << mStreamAddr << ":" << mStreamPort);
    }
  }

  RCLCPP_INFO(get_logger(), "=== GENERAL parameters ===");

  std::string camera_model = "zed";
  sl_tools::getParam(
    shared_from_this(), "general.camera_model", camera_model,
    camera_model);
  if (camera_model == "zed") {
    mCamUserModel = sl::MODEL::ZED;
  } else if (camera_model == "zedm") {
    mCamUserModel = sl::MODEL::ZED_M;
  } else if (camera_model == "zed2") {
    mCamUserModel = sl::MODEL::ZED2;
  } else if (camera_model == "zed2i") {
    mCamUserModel = sl::MODEL::ZED2i;
  } else if (camera_model == "zedx") {
    mCamUserModel = sl::MODEL::ZED_X;
    if (mSvoMode) {
      RCLCPP_INFO_STREAM(
        get_logger(), " + Playing an SVO for "
          << sl::toString(mCamUserModel)
          << " camera model.");
    } else if (mStreamMode) {
      RCLCPP_INFO_STREAM(
        get_logger(), " + Playing a network stream from a "
          << sl::toString(mCamUserModel)
          << " camera model.");
    } else if (mSimMode) {
      RCLCPP_INFO_STREAM(
        get_logger(), " + Simulating a "
          << sl::toString(mCamUserModel)
          << " camera model.");
    } else if (!IS_JETSON) {
      RCLCPP_ERROR_STREAM(
        get_logger(),
        "Camera model " << sl::toString(mCamUserModel).c_str()
                        << " is available only with NVIDIA Jetson devices.");
      exit(EXIT_FAILURE);
    }
  } else if (camera_model == "zedxm") {
    mCamUserModel = sl::MODEL::ZED_XM;
    if (mSvoMode) {
      RCLCPP_INFO_STREAM(
        get_logger(), " + Playing an SVO for "
          << sl::toString(mCamUserModel)
          << " camera model.");
    } else if (mStreamMode) {
      RCLCPP_INFO_STREAM(
        get_logger(), " + Playing a network stream from a "
          << sl::toString(mCamUserModel)
          << " camera model.");
    } else if (mSimMode) {
      RCLCPP_INFO_STREAM(
        get_logger(), " + Simulating a "
          << sl::toString(mCamUserModel)
          << " camera model.");
    } else if (!IS_JETSON) {
      RCLCPP_ERROR_STREAM(
        get_logger(),
        "Camera model " << sl::toString(mCamUserModel).c_str()
                        << " is available only with NVIDIA Jetson devices.");
      exit(EXIT_FAILURE);
    }
  } else if (camera_model == "virtual") {
    mCamUserModel = sl::MODEL::VIRTUAL_ZED_X;

    if (mSvoMode) {
      RCLCPP_INFO_STREAM(
        get_logger(), " + Playing an SVO for "
          << sl::toString(mCamUserModel)
          << " camera model.");
    } else if (mStreamMode) {
      RCLCPP_INFO_STREAM(
        get_logger(), " + Playing a network stream from a "
          << sl::toString(mCamUserModel)
          << " camera model.");
    } else if (mSimMode) {
      RCLCPP_INFO_STREAM(
        get_logger(), " + Simulating a "
          << sl::toString(mCamUserModel)
          << " camera model.");
    } else if (!IS_JETSON) {
      RCLCPP_ERROR_STREAM(
        get_logger(),
        "Camera model " << sl::toString(mCamUserModel).c_str()
                        << " is available only with NVIDIA Jetson devices.");
      exit(EXIT_FAILURE);
    }
  } else {
    RCLCPP_ERROR_STREAM(
      get_logger(),
      "Camera model not valid in parameter values: " << camera_model);
  }
  RCLCPP_INFO_STREAM(
    get_logger(), " * Camera model: " << camera_model << " - "
                                      << mCamUserModel);

  sl_tools::getParam(
    shared_from_this(), "general.camera_name", mCameraName,
    mCameraName, " * Camera name: ");

  if (!mSvoMode) {
    if (mCamUserModel == sl::MODEL::VIRTUAL_ZED_X) {
      std::string array_param = "[]";
      sl_tools::getParam(
        shared_from_this(), "general.virtual_serial_numbers",
        array_param, array_param,
        " * Virtual Camera SNs: ", false);

      std::string error;
      auto serials = sl_tools::parseStringVector_int(array_param, error);
      if (serials.size() == 2) {
        mCamVirtualSerialNumbers = serials;
      }

      array_param = "[]";
      sl_tools::getParam(
        shared_from_this(), "general.virtual_camera_ids",
        array_param, array_param,
        " * Virtual Camera IDs: ", false);

      auto ids = sl_tools::parseStringVector_int(array_param, error);
      if (ids.size() == 2) {
        mCamVirtualCameraIds = ids;
      }

    } else {
      sl_tools::getParam(
        shared_from_this(), "general.serial_number",
        mCamSerialNumber, mCamSerialNumber,
        " * Camera SN: ", false, 0);
      sl_tools::getParam(
        shared_from_this(), "general.camera_id", mCamId,
        mCamId, " * Camera ID: ", false, -1, 256);
    }
    sl_tools::getParam(
      shared_from_this(), "general.camera_timeout_sec",
      mCamTimeoutSec, mCamTimeoutSec,
      " * Camera timeout [sec]: ", false, 0, 9999);
    sl_tools::getParam(
      shared_from_this(), "general.camera_max_reconnect",
      mMaxReconnectTemp, mMaxReconnectTemp,
      " * Camera reconnection temptatives: ", false, 0, 9999);
    if (mSimMode) {
      RCLCPP_INFO(
        get_logger(),
        "* [Simulation mode] Camera framerate forced to 60 Hz");
      mCamGrabFrameRate = 60;
    } else {
      sl_tools::getParam(
        shared_from_this(), "general.grab_frame_rate",
        mCamGrabFrameRate, mCamGrabFrameRate,
        " * Camera framerate: ", false, 0, 120);
    }
  } else {
    // Set it to the maximum possible frame rate to avoid problem on the next validations
    // This value will be forced to the correct SVO rate after it has been opened.
    mCamGrabFrameRate = 120;
  }
  sl_tools::getParam(
    shared_from_this(), "general.gpu_id", mGpuId, mGpuId,
    " * GPU ID: ", false, -1, 999);
  sl_tools::getParam(
    shared_from_this(), "general.async_image_retrieval",
    mAsyncImageRetrieval, mAsyncImageRetrieval,
    " * Asynchronous image retrieval: ");

  sl_tools::getParam(
    shared_from_this(), "general.enable_image_validity_check",
    mImageValidityCheck, mImageValidityCheck,
    " * Image Validity Check: ", false, 0, 10);

  // TODO(walter) ADD SVO SAVE COMPRESSION PARAMETERS

  if (mSimMode) {
    RCLCPP_INFO(
      get_logger(),
      "* [Simulation mode] Camera resolution forced to 'HD1080'");
    mCamResol = sl::RESOLUTION::HD1080;
  } else {
    std::string resol = "AUTO";
    sl_tools::getParam(
      shared_from_this(), "general.grab_resolution", resol,
      resol);
    if (resol == "AUTO") {
      mCamResol = sl::RESOLUTION::AUTO;
    } else if (sl_tools::isZEDX(mCamUserModel)) {
      if (resol == "HD1200") {
        mCamResol = sl::RESOLUTION::HD1200;
      } else if (resol == "HD1080") {
        mCamResol = sl::RESOLUTION::HD1080;
      } else if (resol == "SVGA") {
        mCamResol = sl::RESOLUTION::SVGA;
      } else {
        RCLCPP_WARN(
          get_logger(),
          "Not valid 'general.grab_resolution' value: '%s'. Using "
          "'AUTO' setting.",
          resol.c_str());
        mCamResol = sl::RESOLUTION::AUTO;
      }
      RCLCPP_INFO_STREAM(
        get_logger(), " * Camera resolution: "
          << sl::toString(mCamResol).c_str());
    } else {
      if (resol == "HD2K") {
        mCamResol = sl::RESOLUTION::HD2K;
      } else if (resol == "HD1080") {
        mCamResol = sl::RESOLUTION::HD1080;
      } else if (resol == "HD720") {
        mCamResol = sl::RESOLUTION::HD720;
      } else if (resol == "VGA") {
        mCamResol = sl::RESOLUTION::VGA;
      } else {
        RCLCPP_WARN(
          get_logger(),
          "Not valid 'general.grab_resolution' value: '%s'. Using "
          "'AUTO' setting.",
          resol.c_str());
        mCamResol = sl::RESOLUTION::AUTO;
      }
      RCLCPP_INFO_STREAM(
        get_logger(), " * Camera resolution: "
          << sl::toString(mCamResol).c_str());
    }
  }

  std::string out_resol = "NATIVE";
  sl_tools::getParam(
    shared_from_this(), "general.pub_resolution", out_resol,
    out_resol);
  if (out_resol == toString(PubRes::NATIVE)) {
    mPubResolution = PubRes::NATIVE;
  } else if (out_resol == toString(PubRes::CUSTOM)) {
    mPubResolution = PubRes::CUSTOM;
  } else {
    RCLCPP_WARN(
      get_logger(),
      "Not valid 'general.pub_resolution' value: '%s'. Using default "
      "setting instead.",
      out_resol.c_str());
    out_resol = "NATIVE -> Fix the value in YAML!";
    mPubResolution = PubRes::NATIVE;
  }
  RCLCPP_INFO_STREAM(
    get_logger(),
    " * Publishing resolution: " << out_resol.c_str());

  if (mPubResolution == PubRes::CUSTOM) {
    sl_tools::getParam(
      shared_from_this(), "general.pub_downscale_factor",
      mCustomDownscaleFactor, mCustomDownscaleFactor,
      " * Publishing downscale factor: ", false, 1.0, 5.0);
  } else {
    mCustomDownscaleFactor = 1.0;
  }

  sl_tools::getParam(
    shared_from_this(), "general.optional_opencv_calibration_file",
    mOpencvCalibFile, mOpencvCalibFile, " * OpenCV custom calibration: ");

  sl_tools::getParam(
    shared_from_this(), "general.self_calib", mCameraSelfCalib,
    mCameraSelfCalib, " * Camera self calibration: ");

  sl_tools::getParam(
    shared_from_this(), "general.camera_flip", mCameraFlip,
    mCameraFlip, " * Camera flip: ");

  // Dynamic parameters

  if (mSimMode) {
    RCLCPP_INFO(
      get_logger(),
      "* [Simulation mode] Publish framerate forced to 60 Hz");
    mVdPubRate = 60;
  }

  if (mSvoMode && !mSvoRealtime) {
    RCLCPP_INFO(
      get_logger(),
      " * [SVO mode - not realtime] Publish framerate forced to SVO Playback rate");
    mVdPubRate = 0;
  } else {
    sl_tools::getParam(
      shared_from_this(), "general.pub_frame_rate", mVdPubRate,
      mVdPubRate, "", true, 0.1, static_cast<double>(mCamGrabFrameRate));
    RCLCPP_INFO_STREAM(
      get_logger(),
      " * Publish framerate [Hz]:  " << mVdPubRate);
  }
}

void ZedCamera::getRoiParams()
{
  rclcpp::Parameter paramVal;

  rcl_interfaces::msg::ParameterDescriptor read_only_descriptor;
  read_only_descriptor.read_only = true;

  RCLCPP_INFO(get_logger(), "=== Region of Interest parameters ===");

  sl_tools::getParam(
    shared_from_this(), "region_of_interest.automatic_roi",
    mAutoRoiEnabled, mAutoRoiEnabled,
    " * Automatic ROI generation: ");

  if (mAutoRoiEnabled) {
    if (mPosTrkMode == sl::POSITIONAL_TRACKING_MODE::GEN_1) {
      RCLCPP_WARN_STREAM(
        get_logger(),
        "Automatic ROI generation with '"
          << sl::toString(mPosTrkMode)
          << "' is not recommended. Please set the parameter "
          "'pos_tracking.pos_tracking_mode' to 'GEN_2' for "
          "improved results.");
    }

    sl_tools::getParam(
      shared_from_this(), "region_of_interest.depth_far_threshold_meters",
      mRoiDepthFarThresh, mRoiDepthFarThresh, " * Depth far threshold [m]: ");
    sl_tools::getParam(
      shared_from_this(),
      "region_of_interest.image_height_ratio_cutoff",
      mRoiImgHeightRationCutOff, mRoiImgHeightRationCutOff,
      " * Image Height Ratio Cut Off: ");
  } else {
    std::string parsed_str =
      this->getParam("region_of_interest.manual_polygon", mRoyPolyParam);
    RCLCPP_INFO_STREAM(
      get_logger(),
      " * Manual ROI polygon: " << parsed_str.c_str());
  }

  if (mRoyPolyParam.size() > 0 || mAutoRoiEnabled) {
    mRoiModules.clear();
    bool apply = true;

    sl_tools::getParam(
      shared_from_this(), "region_of_interest.apply_to_depth",
      apply, apply, " * Apply to depth: ");
    if (apply) {
      mRoiModules.insert(sl::MODULE::DEPTH);
    }

    apply = true;
    sl_tools::getParam(
      shared_from_this(),
      "region_of_interest.apply_to_positional_tracking", apply,
      apply, " * Apply to positional tracking: ");
    if (apply) {
      mRoiModules.insert(sl::MODULE::POSITIONAL_TRACKING);
    }

    apply = true;
    sl_tools::getParam(
      shared_from_this(),
      "region_of_interest.apply_to_object_detection", apply,
      apply, " * Apply to object detection: ");
    if (apply) {
      mRoiModules.insert(sl::MODULE::OBJECT_DETECTION);
    }

    apply = true;
    sl_tools::getParam(
      shared_from_this(),
      "region_of_interest.apply_to_body_tracking", apply,
      apply, " * Apply to body tracking: ");
    if (apply) {
      mRoiModules.insert(sl::MODULE::BODY_TRACKING);
    }

    apply = true;
    sl_tools::getParam(
      shared_from_this(),
      "region_of_interest.apply_to_spatial_mapping", apply,
      apply, " * Apply to spatial mapping: ");
    if (apply) {
      mRoiModules.insert(sl::MODULE::SPATIAL_MAPPING);
    }
  }
}

void ZedCamera::getSensorsParams()
{
  rclcpp::Parameter paramVal;

  rcl_interfaces::msg::ParameterDescriptor read_only_descriptor;
  read_only_descriptor.read_only = true;

  RCLCPP_INFO(get_logger(), "=== SENSORS STACK parameters ===");
  if (sl_tools::isZED(mCamUserModel)) {
    RCLCPP_WARN(
      get_logger(),
      "!!! SENSORS parameters are not used with ZED !!!");
    return;
  }

  sl_tools::getParam(
    shared_from_this(), "sensors.publish_imu_tf",
    mPublishImuTF, mPublishImuTF,
    " * Broadcast IMU TF [not for ZED]: ");

  sl_tools::getParam(
    shared_from_this(), "sensors.sensors_image_sync",
    mSensCameraSync, mSensCameraSync,
    " * Sensors Camera Sync: ");

  sl_tools::getParam(
    shared_from_this(), "sensors.sensors_pub_rate",
    mSensPubRate, mSensPubRate, " * Sensors publishing rate [Hz]: ", true, 1.0, 400.0);
}

void ZedCamera::getMappingParams()
{
  rclcpp::Parameter paramVal;

  rcl_interfaces::msg::ParameterDescriptor read_only_descriptor;
  read_only_descriptor.read_only = true;

  RCLCPP_INFO(get_logger(), "=== Spatial Mapping parameters ===");

  sl_tools::getParam(
    shared_from_this(), "mapping.mapping_enabled",
    mMappingEnabled, mMappingEnabled,
    " * Spatial Mapping Enabled: ");

  sl_tools::getParam(
    shared_from_this(), "mapping.resolution", mMappingRes,
    mMappingRes, " * Spatial Mapping resolution [m]: ");
  sl_tools::getParam(
    shared_from_this(), "mapping.max_mapping_range",
    mMappingRangeMax, mMappingRangeMax);
  if (mMappingRangeMax == -1.0f) {
    RCLCPP_INFO(get_logger(), " * 3D Max Mapping range: AUTO");
  } else {
    RCLCPP_INFO_STREAM(
      get_logger(),
      " * 3D Max Mapping range [m]: " << mMappingRangeMax);
  }
  sl_tools::getParam(
    shared_from_this(), "mapping.fused_pointcloud_freq",
    mFusedPcPubRate, mFusedPcPubRate,
    " * Map publishing rate [Hz]: ", true, 0.1, 30.0);

  sl_tools::getParam(
    shared_from_this(), "mapping.clicked_point_topic",
    mClickedPtTopic, mClickedPtTopic,
    " * Clicked point topic: ");

  sl_tools::getParam(
    shared_from_this(), "mapping.pd_max_distance_threshold",
    mPdMaxDistanceThreshold, mPdMaxDistanceThreshold,
    " * Plane Det. Max Dist. Thresh.: ", false, 0.0, 100.0);
  sl_tools::getParam(
    shared_from_this(),
    "mapping.pd_normal_similarity_threshold",
    mPdNormalSimilarityThreshold, mPdNormalSimilarityThreshold,
    " * Plane Det. Normals Sim. Thresh.: ", false, -180.0, 180.0);
}

void ZedCamera::getPosTrackingParams()
{
  rclcpp::Parameter paramVal;
  std::string paramName;

  rcl_interfaces::msg::ParameterDescriptor read_only_descriptor;
  read_only_descriptor.read_only = true;

  RCLCPP_INFO(get_logger(), "=== POSITIONAL TRACKING parameters ===");

  sl_tools::getParam(
    shared_from_this(), "pos_tracking.pos_tracking_enabled",
    mPosTrackingEnabled, mPosTrackingEnabled,
    " * Positional tracking enabled: ");

  std::string pos_trk_mode_str = "GEN_1";
  sl_tools::getParam(
    shared_from_this(), "pos_tracking.pos_tracking_mode",
    pos_trk_mode_str, pos_trk_mode_str);
  bool matched = false;
  for (int idx = static_cast<int>(sl::POSITIONAL_TRACKING_MODE::GEN_1);
    idx < static_cast<int>(sl::POSITIONAL_TRACKING_MODE::LAST); idx++)
  {
    sl::POSITIONAL_TRACKING_MODE test_mode =
      static_cast<sl::POSITIONAL_TRACKING_MODE>(idx);
    std::string test_mode_str = sl::toString(test_mode).c_str();
    std::replace(
      test_mode_str.begin(), test_mode_str.end(), ' ', '_'); // Replace spaces with underscores to match the YAML setting
    DEBUG_PT(" Comparing '%s' to '%s'", test_mode_str.c_str(), pos_trk_mode_str.c_str());
    if (pos_trk_mode_str == test_mode_str) {
      mPosTrkMode = test_mode;
      matched = true;
      break;
    }
  }
  if (!matched) {
    RCLCPP_WARN_STREAM(
      get_logger(),
      "The value of the parameter 'pos_tracking.pos_tracking_mode' is not valid: '"
        << pos_trk_mode_str << "'. Using the default value.");
  }
  RCLCPP_INFO_STREAM(
    get_logger(), " * Positional tracking mode: "
      << sl::toString(mPosTrkMode).c_str());

  mBaseFrameId = mCameraName;
  mBaseFrameId += "_camera_link";

  sl_tools::getParam(
    shared_from_this(), "pos_tracking.map_frame", mMapFrameId,
    mMapFrameId, " * Map frame id: ");
  sl_tools::getParam(
    shared_from_this(), "pos_tracking.odometry_frame",
    mOdomFrameId, mOdomFrameId, " * Odometry frame id: ");

  sl_tools::getParam(
    shared_from_this(), "pos_tracking.publish_tf", mPublishTF,
    mPublishTF, " * Broadcast Odometry TF: ");
  if (mPublishTF) {
    sl_tools::getParam(
      shared_from_this(), "pos_tracking.publish_map_tf",
      mPublishMapTF, mPublishMapTF, " * Broadcast Pose TF: ");
  } else {
    mPublishMapTF = false;
  }

  sl_tools::getParam(
    shared_from_this(), "pos_tracking.depth_min_range",
    mPosTrackDepthMinRange, mPosTrackDepthMinRange,
    " * Depth minimum range: ", false, 0.0f, 40.0f);
  sl_tools::getParam(
    shared_from_this(), "pos_tracking.transform_time_offset",
    mTfOffset, mTfOffset, " * TF timestamp offset: ", true,
    -10.0, 10.0);
  sl_tools::getParam(
    shared_from_this(), "pos_tracking.path_pub_rate",
    mPathPubRate, mPathPubRate,
    " * Path publishing rate: ", true, 0.1, 120.0);
  sl_tools::getParam(
    shared_from_this(), "pos_tracking.path_max_count",
    mPathMaxCount, mPathMaxCount, " * Path history lenght: ", false, -1, 10000);

  paramName = "pos_tracking.initial_base_pose";
  declare_parameter(
    paramName, rclcpp::ParameterValue(mInitialBasePose),
    read_only_descriptor);
  if (!get_parameter(paramName, mInitialBasePose)) {
    RCLCPP_WARN_STREAM(
      get_logger(),
      "The parameter '"
        << paramName
        << "' is not available or is not valid, using the default value");
    mInitialBasePose = std::vector<double>(6, 0.0);
  }
  if (mInitialBasePose.size() < 6) {
    RCLCPP_WARN_STREAM(
      get_logger(),
      "The parameter '"
        << paramName
        << "' must be a vector of 6 values of double type");
    mInitialBasePose = std::vector<double>(6, 0.0);
  }
  RCLCPP_INFO(
    get_logger(), " * Initial pose: [%g,%g,%g,%g,%g,%g,]",
    mInitialBasePose[0], mInitialBasePose[1], mInitialBasePose[2],
    mInitialBasePose[3], mInitialBasePose[4], mInitialBasePose[5]);

  // TODO(Walter) Fix this as soon as the `sl::Fusion` module will support loop
  // closure and odometry
  if (mGnssFusionEnabled) {
    mAreaMemory = false;
    RCLCPP_INFO(get_logger(), " * Area Memory: FALSE - Forced by GNSS usage");
    RCLCPP_INFO(
      get_logger(),
      "   Note: loop closure (Area Memory) is disabled when using "
      "GNSS fusion");
  } else {
    sl_tools::getParam(
      shared_from_this(), "pos_tracking.area_memory",
      mAreaMemory, mAreaMemory, " * Area Memory: ");
    sl_tools::getParam(
      shared_from_this(), "pos_tracking.area_file_path",
      mAreaMemoryFilePath, mAreaMemoryFilePath,
      " * Area Memory File: ");
    sl_tools::getParam(
      shared_from_this(), "pos_tracking.save_area_memory_on_closing",
      mSaveAreaMemoryOnClosing, mSaveAreaMemoryOnClosing,
      " * Save Area Memory on closing: ");

    if (mAreaMemoryFilePath.empty()) {
      if (mSaveAreaMemoryOnClosing) {
        RCLCPP_WARN(
          get_logger(),
          "  * The parameter 'pos_tracking.area_file_path' is empty, "
          "no Area Memory File will be saved on closing.");
        mSaveAreaMemoryOnClosing = false;
      }
    } else {
      mAreaMemoryFilePath = sl_tools::getFullFilePath(mAreaMemoryFilePath);
      mAreaFileExists = std::filesystem::exists(mAreaMemoryFilePath);

      if (mAreaFileExists) {
        RCLCPP_INFO_STREAM(
          get_logger(),
          "  * Using the existing Area Memory file '" << mAreaMemoryFilePath << "'");
        if (mSaveAreaMemoryOnClosing) {
          RCLCPP_INFO(
            get_logger(),
            "  * The Area Memory file will be updated on node closing or by manually calling the `save_area_memory` service with empty parameter.");
        }
      } else {
        RCLCPP_INFO_STREAM(
          get_logger(),
          "  * The Area Memory file '" << mAreaMemoryFilePath << "' does not exist.");
        if (mSaveAreaMemoryOnClosing) {
          RCLCPP_INFO(
            get_logger(),
            "  * The Area Memory file will be created on node closing or by manually calling the `save_area_memory` service with empty parameter.");
        }
      }
    }

  }
  sl_tools::getParam(
    shared_from_this(), "pos_tracking.set_as_static",
    mSetAsStatic, mSetAsStatic, " * Camera is static: ");

  sl_tools::getParam(
    shared_from_this(), "pos_tracking.set_gravity_as_origin",
    mSetGravityAsOrigin, mSetGravityAsOrigin,
    " * Gravity as origin: ");
  sl_tools::getParam(
    shared_from_this(), "pos_tracking.imu_fusion", mImuFusion,
    mImuFusion, " * IMU Fusion: ");

  sl_tools::getParam(
    shared_from_this(), "pos_tracking.floor_alignment",
    mFloorAlignment, mFloorAlignment, " * Floor Alignment: ");

  sl_tools::getParam(
    shared_from_this(),
    "pos_tracking.reset_odom_with_loop_closure",
    mResetOdomWhenLoopClosure, mResetOdomWhenLoopClosure,
    " * Reset Odometry with Loop Closure: ");

  sl_tools::getParam(
    shared_from_this(),
    "pos_tracking.publish_3d_landmarks",
    mPublish3DLandmarks, mPublish3DLandmarks,
    " * Publish 3D Landmarks: ");

  sl_tools::getParam(
    shared_from_this(),
    "pos_tracking.publish_lm_skip_frame",
    mPublishLandmarkSkipFrame, mPublishLandmarkSkipFrame,
    " * Publish Landmark Skip Frame: ");

  sl_tools::getParam(
    shared_from_this(), "pos_tracking.two_d_mode", mTwoDMode,
    mTwoDMode, " * 2D mode: ");

  if (mTwoDMode) {
    sl_tools::getParam(
      shared_from_this(), "pos_tracking.fixed_z_value",
      mFixedZValue, mFixedZValue, " * Fixed Z value: ");
  }
  sl_tools::getParam(
    shared_from_this(),
    "pos_tracking.reset_pose_with_svo_loop",
    mResetPoseWithSvoLoop, mResetPoseWithSvoLoop,
    " * Reset pose with SVO loop: ");
}

void ZedCamera::getGnssFusionParams()
{
  rclcpp::Parameter paramVal;

  rcl_interfaces::msg::ParameterDescriptor read_only_descriptor;
  read_only_descriptor.read_only = true;

  RCLCPP_INFO(get_logger(), "=== GNSS FUSION parameters ===");
  if (sl_tools::isZED(mCamUserModel)) {
    RCLCPP_WARN(
      get_logger(),
      "!!! GNSS FUSION module cannot be enabled with ZED!!!");
    return;
  }

  sl_tools::getParam(
    shared_from_this(), "gnss_fusion.gnss_fusion_enabled",
    mGnssFusionEnabled, mGnssFusionEnabled,
    " * GNSS fusion enabled: ");

  if (mGnssFusionEnabled) {
    mGnssFrameId = mCameraName + "_gnss_link";

    sl_tools::getParam(
      shared_from_this(), "gnss_fusion.gnss_fix_topic",
      mGnssTopic, mGnssTopic, " * GNSS topic name: ");
    sl_tools::getParam(
      shared_from_this(),
      "gnss_fusion.enable_reinitialization",
      mGnssEnableReinitialization, mGnssEnableReinitialization,
      " * GNSS Reinitialization: ");
    sl_tools::getParam(
      shared_from_this(), "gnss_fusion.enable_rolling_calibration",
      mGnssEnableRollingCalibration, mGnssEnableRollingCalibration,
      " * GNSS Rolling Calibration: ");
    sl_tools::getParam(
      shared_from_this(),
      "gnss_fusion.enable_translation_uncertainty_target",
      mGnssEnableTranslationUncertaintyTarget,
      mGnssEnableTranslationUncertaintyTarget,
      " * GNSS Transl. Uncert. Target: ");
    sl_tools::getParam(
      shared_from_this(),
      "gnss_fusion.gnss_vio_reinit_threshold",
      mGnssVioReinitThreshold, mGnssVioReinitThreshold,
      " * GNSS VIO Reinit. Thresh.: ");
    sl_tools::getParam(
      shared_from_this(), "gnss_fusion.target_translation_uncertainty",
      mGnssTargetTranslationUncertainty, mGnssTargetTranslationUncertainty,
      " * GNSS Target Transl. Uncert.: ");
    sl_tools::getParam(
      shared_from_this(), "gnss_fusion.target_yaw_uncertainty",
      mGnssTargetYawUncertainty, mGnssTargetYawUncertainty,
      " * GNSS Target Yaw Uncert.: ");
    sl_tools::getParam(
      shared_from_this(), "gnss_fusion.gnss_zero_altitude",
      mGnssZeroAltitude, mGnssZeroAltitude,
      " * GNSS Zero Altitude: ");

    sl_tools::getParam(
      shared_from_this(), "gnss_fusion.h_covariance_mul",
      mGnssHcovMul, mGnssHcovMul,
      " * Horiz. Covariance mult.: ");
    sl_tools::getParam(
      shared_from_this(), "gnss_fusion.v_covariance_mul",
      mGnssVcovMul, mGnssVcovMul,
      " * Vert. Covariance mult.: ");

    sl_tools::getParam(
      shared_from_this(), "gnss_fusion.publish_utm_tf",
      mPublishUtmTf, mPublishUtmTf, " * Publish UTM TF: ");

    sl_tools::getParam(
      shared_from_this(),
      "gnss_fusion.broadcast_utm_transform_as_parent_frame",
      mUtmAsParent, mUtmAsParent,
      " * Publish UTM TF as parent of 'map': ");
  }
}

void ZedCamera::getStreamingServerParams()
{
  rclcpp::Parameter paramVal;

  rcl_interfaces::msg::ParameterDescriptor read_only_descriptor;
  read_only_descriptor.read_only = true;

  RCLCPP_INFO(get_logger(), "=== STREAMING SERVER parameters ===");

  bool stream_server = false;
  sl_tools::getParam(
    shared_from_this(), "stream_server.stream_enabled",
    stream_server, stream_server,
    " * Streaming Server enabled: ");
  mStreamingServerRequired = stream_server;

  std::string codec = "H264";
  sl_tools::getParam(shared_from_this(), "stream_server.codec", codec, codec);
  if (codec == "H264") {
    mStreamingServerCodec = sl::STREAMING_CODEC::H264;
    RCLCPP_INFO(get_logger(), " * Stream codec: H264");
  } else if (codec == "H265") {
    mStreamingServerCodec = sl::STREAMING_CODEC::H265;
    RCLCPP_INFO(get_logger(), " * Stream codec: H265");
  } else {
    mStreamingServerCodec = sl::STREAMING_CODEC::H264;
    RCLCPP_WARN_STREAM(
      get_logger(),
      "Invalid value for the parameter 'stream_server.codec': " << codec <<
        ". Using the default value.");
    RCLCPP_INFO(get_logger(), " * Stream codec: H264");
  }

  sl_tools::getParam(
    shared_from_this(), "stream_server.port",
    mStreamingServerPort, mStreamingServerPort,
    " * Stream port: ", false, 0, 65535);

  sl_tools::getParam(
    shared_from_this(), "stream_server.bitrate",
    mStreamingServerBitrate, mStreamingServerBitrate, " * Stream bitrate: ", false, 1000, 60000);

  sl_tools::getParam(
    shared_from_this(), "stream_server.gop_size",
    mStreamingServerGopSize, mStreamingServerGopSize, " * Stream GOP size: ", false, -1, 256);

  sl_tools::getParam(
    shared_from_this(), "stream_server.chunk_size",
    mStreamingServerChunckSize, mStreamingServerChunckSize, " * Stream Chunk size: ", false, 1024,
    65000);

  sl_tools::getParam(
    shared_from_this(), "stream_server.adaptative_bitrate",
    mStreamingServerAdaptiveBitrate,
    mStreamingServerAdaptiveBitrate, " * Adaptive bitrate: ");

  sl_tools::getParam(
    shared_from_this(), "stream_server.target_framerate",
    mStreamingServerTargetFramerate,
    mStreamingServerTargetFramerate, " * Target frame rate:", false, 0, 120);
}

void ZedCamera::getAdvancedParams()
{
  rclcpp::Parameter paramVal;

  rcl_interfaces::msg::ParameterDescriptor read_only_descriptor;
  read_only_descriptor.read_only = true;

  RCLCPP_INFO(get_logger(), "=== ADVANCED parameters ===");

  sl_tools::getParam(
    shared_from_this(), "advanced.thread_sched_policy",
    mThreadSchedPolicy, mThreadSchedPolicy,
    " * Thread sched. policy: ");

  if (mThreadSchedPolicy == "SCHED_FIFO" || mThreadSchedPolicy == "SCHED_RR") {
    if (!sl_tools::checkRoot()) {
      RCLCPP_WARN_STREAM(
        get_logger(),
        "'sudo' permissions required to set "
          << mThreadSchedPolicy
          << " thread scheduling policy. Using Linux "
          "default [SCHED_OTHER]");
      mThreadSchedPolicy = "SCHED_OTHER";
    } else {
      sl_tools::getParam(
        shared_from_this(), "advanced.thread_grab_priority",
        mThreadPrioGrab, mThreadPrioGrab,
        " * Grab thread priority: ");
      sl_tools::getParam(
        shared_from_this(), "advanced.thread_sensor_priority",
        mThreadPrioSens, mThreadPrioSens,
        " * Sensors thread priority: ");
      sl_tools::getParam(
        shared_from_this(),
        "advanced.thread_pointcloud_priority",
        mThreadPrioPointCloud, mThreadPrioPointCloud,
        " * Point Cloud thread priority: ");
    }
  }
}

rcl_interfaces::msg::SetParametersResult ZedCamera::callback_dynamicParamChange(
  std::vector<rclcpp::Parameter> parameters)
{
  DEBUG_STREAM_COMM("Parameter change callback");

  rcl_interfaces::msg::SetParametersResult result;
  result.successful = true;

  DEBUG_STREAM_COMM("Modifying " << parameters.size() << " parameters");

  int count = 0;

  for (const rclcpp::Parameter & param : parameters) {
    count++;

    DEBUG_STREAM_COMM("Param #" << count << ": " << param.get_name());


    if (param.get_name() == "pos_tracking.transform_time_offset") {
      rclcpp::ParameterType correctType =
        rclcpp::ParameterType::PARAMETER_DOUBLE;
      if (param.get_type() != correctType) {
        result.successful = false;
        result.reason =
          param.get_name() + " must be a " + rclcpp::to_string(correctType);
        RCLCPP_WARN_STREAM(get_logger(), result.reason);
        break;
      }

      double val = param.as_double();
      mTfOffset = val;

      RCLCPP_INFO_STREAM(
        get_logger(), "Parameter '" << param.get_name()
                                    << "' correctly set to "
                                    << val);
    } else if (param.get_name() == "pos_tracking.path_pub_rate") {
      rclcpp::ParameterType correctType =
        rclcpp::ParameterType::PARAMETER_DOUBLE;
      if (param.get_type() != correctType) {
        result.successful = false;
        result.reason =
          param.get_name() + " must be a " + rclcpp::to_string(correctType);
        RCLCPP_WARN_STREAM(get_logger(), result.reason);
        break;
      }

      double val = param.as_double();

      if ((val <= 0.0) || (val > mCamGrabFrameRate)) {
        result.successful = false;
        result.reason =
          param.get_name() +
          " must be positive and minor of `general.grab_frame_rate`";
        RCLCPP_WARN_STREAM(get_logger(), result.reason);
        break;
      }

      mPathPubRate = val;

      RCLCPP_INFO_STREAM(
        get_logger(), "Parameter '" << param.get_name()
                                    << "' correctly set to "
                                    << val);
    } else if (param.get_name() == "mapping.fused_pointcloud_freq") {
      rclcpp::ParameterType correctType =
        rclcpp::ParameterType::PARAMETER_DOUBLE;
      if (param.get_type() != correctType) {
        result.successful = false;
        result.reason =
          param.get_name() + " must be a " + rclcpp::to_string(correctType);
        RCLCPP_WARN_STREAM(get_logger(), result.reason);
        break;
      }

      double val = param.as_double();

      if ((val <= 0.0) || (val > mPcPubRate)) {
        result.successful = false;
        result.reason = param.get_name() +
          " must be positive and minor of `point_cloud_freq`";
        RCLCPP_WARN_STREAM(get_logger(), result.reason);
        break;
      }

      mFusedPcPubRate = val;
      startFusedPcTimer(mFusedPcPubRate);  // Reset publishing timer

      RCLCPP_INFO_STREAM(
        get_logger(), "Parameter '" << param.get_name()
                                    << "' correctly set to "
                                    << val);
    } else if (param.get_name() == "sensors.sensors_pub_rate") {
      rclcpp::ParameterType correctType =
        rclcpp::ParameterType::PARAMETER_DOUBLE;
      if (param.get_type() != correctType) {
        result.successful = false;
        result.reason =
          param.get_name() + " must be a " + rclcpp::to_string(correctType);
        RCLCPP_WARN_STREAM(get_logger(), result.reason);
        break;
      }
      double value = param.as_double();
      if (value != mSensPubRate) {
        mSensPubRate = value;
        mPubImuTF_sec->setNewSize(static_cast<int>(mSensPubRate));
        mImuPeriodMean_sec->setNewSize(static_cast<int>(mSensPubRate));
        RCLCPP_INFO_STREAM(
          get_logger(), "Parameter '" << param.get_name()
                                      << "' correctly set to "
                                      << value);
      }
    } else if (param.get_name() == "svo.replay_rate") {
      rclcpp::ParameterType correctType =
        rclcpp::ParameterType::PARAMETER_DOUBLE;
      if (param.get_type() != correctType) {
        result.successful = false;
        result.reason =
          param.get_name() + " must be a " + rclcpp::to_string(correctType);
        RCLCPP_WARN_STREAM(get_logger(), result.reason);
        break;
      }
      double value = param.as_double();

      mSvoRate = value;
      RCLCPP_INFO_STREAM(
        get_logger(), "Parameter '" << param.get_name()
                                    << "' correctly set to "
                                    << value);
    }

    // ----> Video/Depth dynamic parameters
    if (!handleVideoDepthDynamicParams(param, result)) {
      break;
    }
    // <---- Video/Depth dynamic parameters

    // ----> Object Detection dynamic parameters
    if (mUsingCustomOd) {
      if (!handleCustomOdDynamicParams(param, result)) {
        break;
      }
    } else {
      if (!handleOdDynamicParams(param, result)) {
        break;
      }
    }
    // <---- Object Detection dynamic parameters

    // ----> Body Tracking dynamica parameters
    if (!handleBodyTrkDynamicParams(param, result)) {
      break;
    }
    // <---- Body Tracking dynamica parameters
  }

  if (result.successful) {
    DEBUG_STREAM_COMM(
      "Correctly set " << count << "/" << parameters.size()
                       << " parameters");
  } else {
    DEBUG_STREAM_COMM(
      "Correctly set " << count - 1 << "/"
                       << parameters.size() << " parameters");
  }

  return result;
}

void ZedCamera::setTFCoordFrameNames()
{
  // ----> Coordinate frames
  mCenterFrameId = mCameraName + "_camera_center";
  mLeftCamFrameId = mCameraName + "_left_camera_frame";
  mLeftCamOptFrameId = mCameraName + "_left_camera_optical_frame";
  mRightCamFrameId = mCameraName + "_right_camera_frame";
  mRightCamOptFrameId = mCameraName + "_right_camera_optical_frame";

  mImuFrameId = mCameraName + "_imu_link";
  mBaroFrameId = mCenterFrameId;         // mCameraName + "_baro_link";
  mMagFrameId = mImuFrameId;             // mCameraName + "_mag_link";
  mTempLeftFrameId = mLeftCamFrameId;    // mCameraName + "_temp_left_link";
  mTempRightFrameId = mRightCamFrameId;  // mCameraName + "_temp_right_link";

  mDepthFrameId = mLeftCamFrameId;
  mDepthOptFrameId = mLeftCamOptFrameId;
  mPointCloudFrameId = mDepthFrameId;

  // Print TF frames
  RCLCPP_INFO_STREAM(get_logger(), "=== TF FRAMES ===");
  RCLCPP_INFO_STREAM(get_logger(), " * Map\t\t\t-> " << mMapFrameId);
  RCLCPP_INFO_STREAM(get_logger(), " * Odometry\t\t-> " << mOdomFrameId);
  RCLCPP_INFO_STREAM(get_logger(), " * Base\t\t-> " << mBaseFrameId);
  RCLCPP_INFO_STREAM(get_logger(), " * Camera\t\t-> " << mCenterFrameId);
  RCLCPP_INFO_STREAM(get_logger(), " * Left\t\t-> " << mLeftCamFrameId);
  RCLCPP_INFO_STREAM(
    get_logger(),
    " * Left Optical\t-> " << mLeftCamOptFrameId);
  RCLCPP_INFO_STREAM(get_logger(), " * Right\t\t-> " << mRightCamFrameId);
  RCLCPP_INFO_STREAM(
    get_logger(),
    " * Right Optical\t-> " << mRightCamOptFrameId);
  if (!mDepthDisabled) {
    RCLCPP_INFO_STREAM(get_logger(), " * Depth\t\t-> " << mDepthFrameId);
    RCLCPP_INFO_STREAM(
      get_logger(),
      " * Depth Optical\t-> " << mDepthOptFrameId);
    RCLCPP_INFO_STREAM(get_logger(), " * Point Cloud\t\t-> " << mPointCloudFrameId);
  }

  if (!sl_tools::isZED(mCamRealModel)) {
    RCLCPP_INFO_STREAM(get_logger(), " * IMU\t\t\t-> " << mImuFrameId);

    if (sl_tools::isZED2OrZED2i(mCamUserModel)) {
      RCLCPP_INFO_STREAM(get_logger(), " * Barometer\t\t-> " << mBaroFrameId);
      RCLCPP_INFO_STREAM(get_logger(), " * Magnetometer\t\t-> " << mMagFrameId);
      RCLCPP_INFO_STREAM(
        get_logger(),
        " * Left Temperature\t-> " << mTempLeftFrameId);
      RCLCPP_INFO_STREAM(
        get_logger(),
        " * Right Temperature\t-> " << mTempRightFrameId);
    }
  }
  // <---- Coordinate frames
}

void ZedCamera::initPublishers()
{
  RCLCPP_INFO(get_logger(), "=== PUBLISHED TOPICS ===");

  // ----> Topics names definition
  mPointcloudFusedTopic = mTopicRoot + "mapping/fused_cloud";

  std::string object_det_topic_root = "obj_det";
  mObjectDetTopic = mTopicRoot + object_det_topic_root + "/objects";

  std::string body_trk_topic_root = "body_trk";
  mBodyTrkTopic = mTopicRoot + body_trk_topic_root + "/skeletons";

  // Set the positional tracking topic names
  mPoseTopic = mTopicRoot + "pose";
  mPoseStatusTopic = mPoseTopic + "/status";
  mPoseCovTopic = mPoseTopic + "_with_covariance";
  mGnssPoseTopic = mPoseTopic + "/filtered";
  mGnssPoseStatusTopic = mGnssPoseTopic + "/status";
  mGeoPoseTopic = mTopicRoot + "geo_pose";
  mGeoPoseStatusTopic = mGeoPoseTopic + "/status";
  mFusedFixTopic = mPoseTopic + "/fused_fix";
  mOriginFixTopic = mPoseTopic + "/origin_fix";

  mPointcloud3DLandmarksTopic = mPoseTopic + "/landmarks";

  mOdomTopic = mTopicRoot + "odom";
  mOdomPathTopic = mTopicRoot + "path_odom";
  mPosePathTopic = mTopicRoot + "path_map";

  // Set the Sensors topic names
  std::string temp_topic_root = "temperature";
  std::string imuTopicRoot = "imu";
  std::string imu_topic_name = "data";
  std::string imu_topic_raw_name = "data_raw";
  std::string imu_topic_mag_name = "mag";
  // std::string imu_topic_mag_raw_name = "mag_raw";
  std::string pressure_topic_name = "atm_press";

  std::string imu_topic = mTopicRoot + imuTopicRoot + "/" + imu_topic_name;
  std::string imu_topic_raw =
    mTopicRoot + imuTopicRoot + "/" + imu_topic_raw_name;
  std::string imu_temp_topic =
    mTopicRoot + temp_topic_root + "/" + imuTopicRoot;
  std::string imu_mag_topic =
    mTopicRoot + imuTopicRoot + "/" + imu_topic_mag_name;
  // std::string imu_mag_topic_raw = imuTopicRoot + "/" +
  // imu_topic_mag_raw_name;
  std::string pressure_topic =
    mTopicRoot + /*imuTopicRoot + "/" +*/ pressure_topic_name;
  std::string temp_topic_left = mTopicRoot + temp_topic_root + "/left";
  std::string temp_topic_right = mTopicRoot + temp_topic_root + "/right";

  // Status topic name
  std::string status_root = mTopicRoot + "status/";
  std::string svo_status_topic = status_root + "svo";
  std::string health_status_topic = status_root + "health";
  std::string heartbeat_topic = status_root + "heartbeat";
  // <---- Topics names definition

  // ----> SVO Status publisher
  if (mSvoMode) {
    if (mPublishStatus) {
      mPubSvoStatus = create_publisher<zed_msgs::msg::SvoStatus>(
        svo_status_topic, mQos, mPubOpt);
      RCLCPP_INFO_STREAM(
        get_logger(),
        " * Advertised on topic: " << mPubSvoStatus->get_topic_name());
    }
    if (mUseSvoTimestamp && mPublishSvoClock) {
      auto clock_qos = rclcpp::ClockQoS();
      clock_qos.reliability(rclcpp::ReliabilityPolicy::Reliable); // REQUIRED
      mPubClock =
        create_publisher<rosgraph_msgs::msg::Clock>("/clock", clock_qos, mPubOpt);
      RCLCPP_INFO_STREAM(
        get_logger(),
        " * Advertised on topic: " << mPubClock->get_topic_name());
    }
  }
  // <---- SVO Status publisher

  if (mPublishStatus) {
    // ----> Health Status publisher
    mPubHealthStatus = create_publisher<zed_msgs::msg::HealthStatusStamped>(
      health_status_topic,
      mQos, mPubOpt);
    RCLCPP_INFO_STREAM(
      get_logger(),
      " * Advertised on topic: " << mPubHealthStatus->get_topic_name());
    // <---- Health Status publisher

    // ----> Heartbeat Status publisher
    mPubHeartbeatStatus = create_publisher<zed_msgs::msg::Heartbeat>(
      heartbeat_topic,
      mQos, mPubOpt);
    RCLCPP_INFO_STREAM(
      get_logger(),
      " * Advertised on topic: " << mPubHeartbeatStatus->get_topic_name());
    // <---- Heartbeat Status publisher
  }

  initVideoDepthPublishers();

  if (!mDepthDisabled) {
    // ----> Pos Tracking
    if (mPublishOdomPose) {
      mPubPose = create_publisher<geometry_msgs::msg::PoseStamped>(
        mPoseTopic,
        mQos, mPubOpt);
      RCLCPP_INFO_STREAM(
        get_logger(),
        " * Advertised on topic: " << mPubPose->get_topic_name());
      if (mPublishPoseCov) {
        mPubPoseCov =
          create_publisher<geometry_msgs::msg::PoseWithCovarianceStamped>(
          mPoseCovTopic, mQos, mPubOpt);
        RCLCPP_INFO_STREAM(
          get_logger(), " * Advertised on topic: " << mPubPoseCov->get_topic_name());
      }
      if (mPublishStatus) {
        mPubPoseStatus = create_publisher<zed_msgs::msg::PosTrackStatus>(
          mPoseStatusTopic, mQos, mPubOpt);
        RCLCPP_INFO_STREAM(
          get_logger(), " * Advertised on topic: "
            << mPubPoseStatus->get_topic_name());
      }
      mPubOdom =
        create_publisher<nav_msgs::msg::Odometry>(mOdomTopic, mQos, mPubOpt);
      RCLCPP_INFO_STREAM(
        get_logger(),
        " * Advertised on topic: " << mPubOdom->get_topic_name());

      if (mPublishPath) {
        mPubPosePath =
          create_publisher<nav_msgs::msg::Path>(mPosePathTopic, mQos, mPubOpt);
        RCLCPP_INFO_STREAM(
          get_logger(), " * Advertised on topic: "
            << mPubPosePath->get_topic_name());
        mPubOdomPath =
          create_publisher<nav_msgs::msg::Path>(mOdomPathTopic, mQos, mPubOpt);
        RCLCPP_INFO_STREAM(
          get_logger(), " * Advertised on topic: "
            << mPubOdomPath->get_topic_name());
      }
      if (mPublish3DLandmarks) {
#ifdef FOUND_POINT_CLOUD_TRANSPORT
        mPub3DLandmarks = point_cloud_transport::create_publisher(
          shared_from_this(), mPointcloud3DLandmarksTopic, mQos.get_rmw_qos_profile(),
          mPubOpt);
        RCLCPP_INFO_STREAM(
          get_logger(), "Advertised on topic "
            << mPub3DLandmarks.getTopic());
#else
        mPub3DLandmarks = create_publisher<sensor_msgs::msg::PointCloud2>(
          mPointcloud3DLandmarksTopic, mQos, mPubOpt);
        RCLCPP_INFO_STREAM(
          get_logger(), "Advertised on topic "
            << mPub3DLandmarks->get_topic_name());
#endif
      }
    }
    if (mGnssFusionEnabled) {
      mPubGnssPose = create_publisher<nav_msgs::msg::Odometry>(
        mGnssPoseTopic,
        mQos, mPubOpt);
      RCLCPP_INFO_STREAM(
        get_logger(), "Advertised on topic (GNSS): "
          << mPubGnssPose->get_topic_name());
      mPubGnssPoseStatus = create_publisher<zed_msgs::msg::GnssFusionStatus>(
        mGnssPoseStatusTopic, mQos, mPubOpt);
      RCLCPP_INFO_STREAM(
        get_logger(),
        " * Advertised on topic: " << mPubGnssPoseStatus->get_topic_name());
      mPubGeoPose = create_publisher<geographic_msgs::msg::GeoPoseStamped>(
        mGeoPoseTopic, mQos, mPubOpt);
      RCLCPP_INFO_STREAM(
        get_logger(), "Advertised on topic (GNSS): "
          << mPubGeoPose->get_topic_name());
      mPubGeoPoseStatus = create_publisher<zed_msgs::msg::GnssFusionStatus>(
        mGeoPoseStatusTopic, mQos, mPubOpt);
      RCLCPP_INFO_STREAM(
        get_logger(),
        "Advertised on topic (GNSS): "
          << mPubGeoPoseStatus->get_topic_name());
      mPubFusedFix = create_publisher<sensor_msgs::msg::NavSatFix>(
        mFusedFixTopic, mQos, mPubOpt);
      RCLCPP_INFO_STREAM(
        get_logger(), "Advertised on topic (GNSS): "
          << mPubFusedFix->get_topic_name());

      mPubOriginFix = create_publisher<sensor_msgs::msg::NavSatFix>(
        mOriginFixTopic, mQos, mPubOpt);
      RCLCPP_INFO_STREAM(
        get_logger(), "Advertised on topic (GNSS origin): "
          << mPubOriginFix->get_topic_name());

    }
    // <---- Pos Tracking

    // ----> Mapping
    if (mMappingEnabled) {
#ifdef FOUND_POINT_CLOUD_TRANSPORT
      mPubFusedCloud = point_cloud_transport::create_publisher(
        shared_from_this(), mPointcloudFusedTopic, mQos.get_rmw_qos_profile(),
        mPubOpt);
      RCLCPP_INFO_STREAM(
        get_logger(), "Advertised on topic "
          << mPubFusedCloud.getTopic()
          << " @ " << mFusedPcPubRate
          << " Hz");
#else
      mPubFusedCloud = create_publisher<sensor_msgs::msg::PointCloud2>(
        mPointcloudFusedTopic, mQos, mPubOpt);
      RCLCPP_INFO_STREAM(
        get_logger(), "Advertised on topic "
          << mPubFusedCloud->get_topic_name()
          << " @ " << mFusedPcPubRate
          << " Hz");
#endif
    }

    if (mPublishDetPlane) {
      std::string marker_topic = mTopicRoot + "plane_marker";
      std::string plane_topic = mTopicRoot + "plane";
      // Rviz markers publisher
      mPubMarker = create_publisher<visualization_msgs::msg::Marker>(
        marker_topic, mQos, mPubOpt);
      RCLCPP_INFO_STREAM(
        get_logger(),
        " * Advertised on topic: " << mPubMarker->get_topic_name());
      // Detected planes publisher
      mPubPlane = create_publisher<zed_msgs::msg::PlaneStamped>(
        plane_topic, mQos,
        mPubOpt);
      RCLCPP_INFO_STREAM(
        get_logger(),
        " * Advertised on topic: " << mPubPlane->get_topic_name());
    }
    // <---- Mapping
  }

  // ----> Sensors
  if (!sl_tools::isZED(mCamRealModel)) {
    if (mPublishSensImu) {
      mPubImu = create_publisher<sensor_msgs::msg::Imu>(imu_topic, mQos, mPubOpt);
      RCLCPP_INFO_STREAM(
        get_logger(),
        " * Advertised on topic: " << mPubImu->get_topic_name());
    }
    if (mPublishSensImuRaw) {
      mPubImuRaw =
        create_publisher<sensor_msgs::msg::Imu>(imu_topic_raw, mQos, mPubOpt);
      RCLCPP_INFO_STREAM(
        get_logger(),
        " * Advertised on topic: " << mPubImuRaw->get_topic_name());
    }

    if (sl_tools::isZED2OrZED2i(mCamRealModel) ||
      sl_tools::isZEDX(mCamRealModel))
    {
      if (mPublishSensTemp) {
        mPubImuTemp = create_publisher<sensor_msgs::msg::Temperature>(
          imu_temp_topic, mQos, mPubOpt);
        RCLCPP_INFO_STREAM(
          get_logger(), " * Advertised on topic: "
            << mPubImuTemp->get_topic_name());
      }
    }

    if (sl_tools::isZED2OrZED2i(mCamRealModel)) {
      if (mPublishSensMag) {
        mPubImuMag = create_publisher<sensor_msgs::msg::MagneticField>(
          imu_mag_topic, mQos, mPubOpt);
        RCLCPP_INFO_STREAM(
          get_logger(), " * Advertised on topic: "
            << mPubImuMag->get_topic_name());
      }
      if (mPublishSensBaro) {
        mPubPressure = create_publisher<sensor_msgs::msg::FluidPressure>(
          pressure_topic, mQos, mPubOpt);
        RCLCPP_INFO_STREAM(
          get_logger(), " * Advertised on topic: "
            << mPubPressure->get_topic_name());
      }
      if (mPublishSensTemp) {
        mPubTempL = create_publisher<sensor_msgs::msg::Temperature>(
          temp_topic_left, mQos, mPubOpt);
        RCLCPP_INFO_STREAM(
          get_logger(), " * Advertised on topic: " << mPubTempL->get_topic_name());
        mPubTempR = create_publisher<sensor_msgs::msg::Temperature>(
          temp_topic_right, mQos, mPubOpt);
        RCLCPP_INFO_STREAM(
          get_logger(), " * Advertised on topic: " << mPubTempR->get_topic_name());
      }
    }

    // ----> Camera/imu transform message
    if (mPublishSensImuTransf) {
      std::string cam_imu_tr_topic = mTopicRoot + "left_cam_imu_transform";
      auto qos = mQos;
      if (!mUsingIPC) {
        // Use TRANSIENT_LOCAL durability if not using intra-process comms
        qos.durability(rclcpp::DurabilityPolicy::TransientLocal);
      }
      mPubCamImuTransf = create_publisher<geometry_msgs::msg::TransformStamped>(
        cam_imu_tr_topic, qos, mPubOpt);

      RCLCPP_INFO_STREAM(
        get_logger(), " * Advertised on topic: " << mPubCamImuTransf->get_topic_name());
    }

    sl::Orientation sl_rot = mSlCamImuTransf.getOrientation();
    sl::Translation sl_tr = mSlCamImuTransf.getTranslation();
    RCLCPP_INFO(
      get_logger(), "Camera-IMU Translation: \n %g %g %g", sl_tr.x,
      sl_tr.y, sl_tr.z);
    RCLCPP_INFO(
      get_logger(), "Camera-IMU Rotation:\n%s",
      sl_rot.getRotationMatrix().getInfos().c_str());
    // <---- Camera/imu transform message
  }
  // <---- Sensors
}

void ZedCamera::initSubscribers()
{
  RCLCPP_INFO(get_logger(), "===Subscribers ===");
  // ----> Clicked Point Subscriber
  /* From `$ ros2 topic info /clicked_point -v`
      QoS profile:
          Reliability: RMW_QOS_POLICY_RELIABILITY_RELIABLE
          Durability: RMW_QOS_POLICY_DURABILITY_VOLATILE
          Lifespan: 2147483651294967295 nanoseconds
          Deadline: 2147483651294967295 nanoseconds
          Liveliness: RMW_QOS_POLICY_LIVELINESS_AUTOMATIC
          Liveliness lease duration: 2147483651294967295 nanoseconds
  */
  if (!mDepthDisabled) {
    mClickedPtSub = create_subscription<geometry_msgs::msg::PointStamped>(
      mClickedPtTopic, mQos,
      std::bind(&ZedCamera::callback_clickedPoint, this, _1), mSubOpt);

    RCLCPP_INFO_STREAM(
      get_logger(), " * Plane detection: '"
        << mClickedPtSub->get_topic_name()
        << "'");
  }
  // <---- Clicked Point Subscriber

  // ----> GNSS Fix Subscriber
  /* From `$ ros2 topic info /fix -v`
    QoS profile:
        Reliability: RELIABLE
        History (Depth): KEEP_LAST (10)
        Durability: VOLATILE
        Lifespan: Infinite
        Deadline: Infinite
        Liveliness: AUTOMATIC
        Liveliness lease duration: Infinite
  */
  if (mGnssFusionEnabled && !mSvoMode) {
    mGnssMsgReceived = false;
    mGnssFixValid = false;

    mGnssFixSub = create_subscription<sensor_msgs::msg::NavSatFix>(
      mGnssTopic, mQos, std::bind(&ZedCamera::callback_gnssFix, this, _1),
      mSubOpt);

    RCLCPP_INFO_STREAM(
      get_logger(), " * GNSS Fix: '" << mGnssFixSub->get_topic_name() << "'");
  }
  // <---- GNSS Fix Subscriber

  // ----> Clock Subscriber
  /* From `$ ros2 topic info /clock -v`

    QoS profile:
      Reliability: RELIABLE
      History (Depth): KEEP_LAST (10)
      Durability: VOLATILE
      Lifespan: Infinite
      Deadline: Infinite
      Liveliness: AUTOMATIC
      Liveliness lease duration: Infinite
  */

  if (mUseSimTime) {
    mClockAvailable = false;

    mClockSub = create_subscription<rosgraph_msgs::msg::Clock>(
      "/clock", mQos, std::bind(&ZedCamera::callback_clock, this, _1),
      mSubOpt);

    RCLCPP_INFO_STREAM(
      get_logger(),
      " * Sim Clock: '" << mClockSub->get_topic_name() << "'");
  }
}

bool ZedCamera::startCamera()
{
  RCLCPP_INFO(get_logger(), "=== STARTING CAMERA ===");

  // // CUDA context check
  // CUcontext * primary_cuda_context;
  // cuCtxGetCurrent(primary_cuda_context);
  // int ctx_gpu_id;
  // cudaGetDevice(&ctx_gpu_id);

  // Create a ZED object
  mZed = std::make_shared<sl::Camera>();

  // ----> SDK version
  RCLCPP_INFO(
    get_logger(), "ZED SDK Version: %d.%d.%d - Build %s",
    ZED_SDK_MAJOR_VERSION, ZED_SDK_MINOR_VERSION,
    ZED_SDK_PATCH_VERSION, ZED_SDK_BUILD_ID);
  // <---- SDK version

  // ----> TF2 Transform
  mTfBuffer = std::make_unique<tf2_ros::Buffer>(get_clock());
  mTfListener = std::make_unique<tf2_ros::TransformListener>(
    *mTfBuffer);    // Start TF Listener thread
  mTfBroadcaster = std::make_unique<tf2_ros::TransformBroadcaster>(this);

  mStaticTfPublished = false;
  mStaticImuTfPublished = false;
  if (!mUsingIPC) {
    mStaticTfBroadcaster =
      std::make_unique<tf2_ros::StaticTransformBroadcaster>(this);
  } else { // Cannot use LOCAL_TRANSIENT with intra-process comms
    mStaticTfBroadcaster.reset();
  }
  // <---- TF2 Transform

  // ----> ZED configuration

  // if (primary_cuda_context) {
  //   mInitParams.sdk_cuda_ctx = *primary_cuda_context;
  // } else {
  //   RCLCPP_INFO(
  //     get_logger(),
  //     "No ready CUDA context found, using default ZED SDK context.");
  // }

  if (mSimMode) {  // Simulation?
    RCLCPP_INFO_STREAM(
      get_logger(), "=== CONNECTING TO THE SIMULATION SERVER ["
        << mSimAddr.c_str() << ":" << mSimPort
        << "] ===");

    mInitParams.input.setFromStream(mSimAddr.c_str(), mSimPort);
  } else if (!mSvoFilepath.empty()) {
    RCLCPP_INFO(get_logger(), "=== SVO OPENING ===");

    mInitParams.input.setFromSVOFile(mSvoFilepath.c_str());
    mInitParams.svo_real_time_mode = mSvoRealtime;
  } else if (!mStreamAddr.empty()) {
    RCLCPP_INFO(get_logger(), "=== LOCAL STREAMING OPENING ===");

    mInitParams.input.setFromStream(
      mStreamAddr.c_str(),
      static_cast<unsigned short>(mStreamPort));
  } else {
    RCLCPP_INFO(get_logger(), "=== CAMERA OPENING ===");

    mInitParams.camera_fps = mCamGrabFrameRate;
    mInitParams.grab_compute_capping_fps = 0.0f; // Using Wrapper multi-threading
    mInitParams.camera_resolution = static_cast<sl::RESOLUTION>(mCamResol);
    mInitParams.async_image_retrieval = mAsyncImageRetrieval;
    mInitParams.enable_image_validity_check = mImageValidityCheck;

    if (mCamSerialNumber > 0) {
      mInitParams.input.setFromSerialNumber(mCamSerialNumber);
    } else if (mCamId >= 0) {
      mInitParams.input.setFromCameraID(mCamId);
    }
  }

  mInitParams.coordinate_system = ROS_COORDINATE_SYSTEM;
  mInitParams.coordinate_units = ROS_MEAS_UNITS;
  mInitParams.depth_mode = mDepthMode;
  mInitParams.sdk_verbose = mVerbose;
  mInitParams.sdk_verbose_log_file = mVerboseLogFile.c_str();
  mInitParams.sdk_gpu_id = mGpuId;
  mInitParams.depth_stabilization = mDepthStabilization;
  mInitParams.camera_image_flip = (mCameraFlip ? sl::FLIP_MODE::ON : sl::FLIP_MODE::OFF);
  mInitParams.depth_minimum_distance = mCamMinDepth;
  mInitParams.depth_maximum_distance = mCamMaxDepth;

  if (!mOpencvCalibFile.empty()) {
    mInitParams.optional_opencv_calibration_file = mOpencvCalibFile.c_str();
  }

  mInitParams.camera_disable_self_calib = !mCameraSelfCalib;
  mInitParams.enable_image_enhancement = true;
  mInitParams.enable_right_side_measure = false;

  mInitParams.async_grab_camera_recovery =
    true;    // Camera recovery is handled asynchronously to provide information
             // about this status

  // Set the maximum working resolution between video and point cloud to boost the pipeline processing
  if (mMatResol.width > mPcResol.width) {
    mInitParams.maximum_working_resolution = mMatResol;
  } else {
    mInitParams.maximum_working_resolution = mPcResol;
  }
  // <---- ZED configuration

  // ----> Try to connect to a camera, to a stream, or to load an SVO
  sl_tools::StopWatch connectTimer(get_clock());

  mThreadStop = false;
  mGrabStatus = sl::ERROR_CODE::LAST;

  while (1) {
    rclcpp::sleep_for(500ms);

    mConnStatus = mZed->open(mInitParams);

    if (mConnStatus == sl::ERROR_CODE::SUCCESS) {
      DEBUG_STREAM_COMM("Opening successfull");
      mUptimer.tic(); // Sets the beginning of the camera connection time
      break;
    }

#if (ZED_SDK_MAJOR_VERSION * 10 + ZED_SDK_MINOR_VERSION) >= 51
    if (mConnStatus == sl::ERROR_CODE::DRIVER_FAILURE) {
      RCLCPP_ERROR_STREAM(
        get_logger(),
        "ZED X Driver failure: "
          << sl::toVerbose(mConnStatus)
          << ". Please verify that the ZED drivers are correctly installed.");
      return false;
    }
#endif

    if (mConnStatus == sl::ERROR_CODE::INVALID_CALIBRATION_FILE) {
      if (mOpencvCalibFile.empty()) {
        RCLCPP_ERROR_STREAM(get_logger(), "Calibration file error: " << sl::toVerbose(mConnStatus));
      } else {
        RCLCPP_ERROR_STREAM(
          get_logger(),
          "If you are using a custom OpenCV calibration file, please check "
          "the correctness of the path of the calibration file "
          "in the parameter 'general.optional_opencv_calibration_file': '"
            << mOpencvCalibFile << "'.");
        RCLCPP_ERROR(
          get_logger(),
          "If the file exists, it may contain invalid information.");
      }
      return false;
    }

    if (mSvoMode) {
      RCLCPP_WARN(
        get_logger(), "Error opening SVO: %s",
        sl::toString(mConnStatus).c_str());
      return false;
    } else if (mSimMode) {
      RCLCPP_WARN(
        get_logger(), "Error connecting to the simulation server: %s",
        sl::toString(mConnStatus).c_str());
    } else {
      RCLCPP_WARN(
        get_logger(), "Error opening camera: %s",
        sl::toString(mConnStatus).c_str());
      if (mConnStatus == sl::ERROR_CODE::CAMERA_DETECTION_ISSUE &&
        sl_tools::isZEDM(mCamUserModel))
      {
        RCLCPP_INFO(
          get_logger(),
          "Try to flip the USB3 Type-C connector and verify the USB3 "
          "connection");
      } else {
        RCLCPP_INFO(get_logger(), "Please verify the camera connection");
      }
    }

    if (!rclcpp::ok() || mThreadStop) {
      RCLCPP_INFO(get_logger(), "ZED activation interrupted by user.");
      return false;
    }

    if (connectTimer.toc() > mMaxReconnectTemp * mCamTimeoutSec) {
      RCLCPP_ERROR(get_logger(), "Camera detection timeout");
      return false;
    }

    mDiagUpdater.force_update();

    rclcpp::sleep_for(std::chrono::seconds(mCamTimeoutSec));
  }
  // ----> Try to connect to a camera, to a stream, or to load an SVO

  // ----> Set SVO first frame if required
  if (mSvoMode && mSvoFrameStart != 0) {
    int svo_frames = mZed->getSVONumberOfFrames();

    if (mSvoFrameStart > svo_frames) {
      RCLCPP_ERROR_STREAM(
        get_logger(),
        "The SVO contains " << svo_frames << " frames. The requested starting frame ("
                            << mSvoFrameStart << ") is invalid.");
      return false;
    }

    mZed->setSVOPosition(mSvoFrameStart);
    RCLCPP_WARN_STREAM(
      get_logger(),
      "SVO playing from frame #" << mSvoFrameStart);
  }


  // ----> If SVO and GNSS enabled check that it's a valid SV0 Gen.2
  if (mSvoMode && mGnssFusionEnabled) {
    // TODO(Walter) Check SVO version when it's available

    mGnssReplay = std::make_unique<sl_tools::GNSSReplay>(mZed);
    if (!mGnssReplay->initialize()) {
      RCLCPP_ERROR(get_logger(), "The SVO file does not contain valid GNSS information.");
      return false;
    } else {
      RCLCPP_INFO(
        get_logger(),
        "GNSS information will be retrieved from the SVO file.");
    }
  }
  // <---- If SVO and GNSS enabled check that it's a valid SV0 Gen.2

  // ----> If SVO and positional tracking Gen2 check that it's a valid SV0 Gen2
  if (mSvoMode && mPosTrackingEnabled &&
    mPosTrkMode == sl::POSITIONAL_TRACKING_MODE::GEN_2)
  {
    // TODO(Walter) Check SVO version when it's available
  }
  // <---- If SVO and positional tracking Gen2 check that it's a valid SV0 Gen2

  // ----> Camera information
  sl::CameraInformation camInfo = mZed->getCameraInformation();

  float realFps = camInfo.camera_configuration.fps;
  if (realFps != static_cast<float>(mCamGrabFrameRate)) {
    if (!mSvoMode) {
      RCLCPP_WARN_STREAM(
        get_logger(),
        "!!! `general.grab_frame_rate` value is not valid: '"
          << mCamGrabFrameRate
          << "'. Automatically replaced with '" << realFps
          << "'. Please fix the parameter !!!");
    }
    mCamGrabFrameRate = realFps;

    // ----> Check publishing rates
    if (mVdPubRate > mCamGrabFrameRate) {
      mVdPubRate = mCamGrabFrameRate;
      RCLCPP_WARN_STREAM(
        get_logger(),
<<<<<<< HEAD
        "Video/Depth publishing rate was too high ["
          << mVdPubRate << "], capped to real grab rate: "
          << mCamGrabFrameRate);
=======
        "Video/Depth publishing rate was too high [" << mVdPubRate << "], capped to real grab rate: " <<
          mCamGrabFrameRate);
>>>>>>> fc8edd8d
    }
    if (mPcPubRate > mCamGrabFrameRate) {
      mPcPubRate = mCamGrabFrameRate;
      RCLCPP_WARN_STREAM(
        get_logger(),
        "PointCloud publishing rate was too high ["
          << mPcPubRate << "], capped to real grab rate: "
          << mCamGrabFrameRate);
    }
    // <---- Check publishing rates
  }
  if (mSvoMode && !mSvoRealtime) {
    mVdPubRate = static_cast<double>(mCamGrabFrameRate) * mSvoRate;
  }

  // CUdevice devid;
  cuCtxGetDevice(&mGpuId);
  RCLCPP_INFO_STREAM(get_logger(), " * ZED SDK running on GPU #" << mGpuId);

  // Camera model
  mCamRealModel = camInfo.camera_model;

  if (mCamRealModel == sl::MODEL::ZED) {
    if (mCamUserModel != sl::MODEL::ZED) {
      RCLCPP_WARN(
        get_logger(),
        "Camera model does not match user parameter. Please modify "
        "the value of the parameter 'general.camera_model' to 'zed'");
    }
  } else if (mCamRealModel == sl::MODEL::ZED_M) {
    if (mCamUserModel != sl::MODEL::ZED_M) {
      RCLCPP_WARN(
        get_logger(),
        "Camera model does not match user parameter. Please modify "
        "the value of the parameter 'general.camera_model' to 'zedm'");
    }
  } else if (mCamRealModel == sl::MODEL::ZED2) {
    if (mCamUserModel != sl::MODEL::ZED2) {
      RCLCPP_WARN(
        get_logger(),
        "Camera model does not match user parameter. Please modify "
        "the value of the parameter 'general.camera_model' to 'zed2'");
    }
  } else if (mCamRealModel == sl::MODEL::ZED2i) {
    if (mCamUserModel != sl::MODEL::ZED2i) {
      RCLCPP_WARN(
        get_logger(),
        "Camera model does not match user parameter. Please modify "
        "the value of the parameter 'general.camera_model' to 'zed2i'");
    }
  } else if (mCamRealModel == sl::MODEL::ZED_X) {
    if (mCamUserModel != sl::MODEL::ZED_X) {
      RCLCPP_WARN(
        get_logger(),
        "Camera model does not match user parameter. Please modify "
        "the value of the parameter 'general.camera_model' to 'zedx'");
    }
  } else if (mCamRealModel == sl::MODEL::ZED_XM) {
    if (mCamUserModel != sl::MODEL::ZED_XM) {
      RCLCPP_WARN(
        get_logger(),
        "Camera model does not match user parameter. Please modify "
        "the value of the parameter 'general.camera_model' to 'zedxm'");
    }
  } else if (mCamRealModel == sl::MODEL::VIRTUAL_ZED_X) {
    if (mCamUserModel != sl::MODEL::VIRTUAL_ZED_X) {
      RCLCPP_WARN(
        get_logger(),
        "Camera model does not match user parameter. Please modify "
        "the value of the parameter 'general.camera_model' to 'virtual'");
    }
  } else if (mCamRealModel == sl::MODEL::ZED_X_HDR) {
    if (mCamUserModel != sl::MODEL::ZED_X_HDR) {
      RCLCPP_WARN(
        get_logger(),
        "Camera model does not match user parameter. Please modify "
        "the value of the parameter 'general.camera_model' to 'zedxhdr'");
    }
  } else if (mCamRealModel == sl::MODEL::ZED_X_HDR_MINI) {
    if (mCamUserModel != sl::MODEL::ZED_X_HDR_MINI) {
      RCLCPP_WARN(
        get_logger(),
        "Camera model does not match user parameter. Please modify "
        "the value of the parameter 'general.camera_model' to 'zedxhdrmini'");
    }
  } else if (mCamRealModel == sl::MODEL::ZED_X_HDR_MAX) {
    if (mCamUserModel != sl::MODEL::ZED_X_HDR_MAX) {
      RCLCPP_WARN(
        get_logger(),
        "Camera model does not match user parameter. Please modify "
        "the value of the parameter 'general.camera_model' to 'zedxhdrmax'");
    }
  }

  RCLCPP_INFO_STREAM(
    get_logger(), " * Camera Model  -> "
      << sl::toString(mCamRealModel).c_str());
  mCamSerialNumber = camInfo.serial_number;
  RCLCPP_INFO_STREAM(get_logger(), " * Serial Number -> " << mCamSerialNumber);

  // ----> Update HW ID
  std::string hw_id = std::string("Stereolabs ");
  hw_id += sl::toString(mCamRealModel).c_str();
  hw_id += " - '" + mCameraName + "'" + " - S/N: " + std::to_string(mCamSerialNumber);
  mDiagUpdater.setHardwareID(hw_id);
  mDiagUpdater.force_update();
  // <---- Update HW ID

  RCLCPP_INFO_STREAM(
    get_logger(),
    " * Focal Length\t-> "
      << camInfo.camera_configuration.calibration_parameters
      .left_cam.focal_length_metric
      << " mm");

  RCLCPP_INFO_STREAM(
    get_logger(),
    " * Input\t-> "
      << sl::toString(mZed->getCameraInformation().input_type).c_str());
  if (mSvoMode) {
  #if (ZED_SDK_MAJOR_VERSION * 10 + ZED_SDK_MINOR_VERSION) >= 50
    RCLCPP_INFO(
      get_logger(), " * SVO resolution -> %dx%d",
      mZed->getCameraInformation().camera_configuration.resolution.width,
      mZed->getCameraInformation().camera_configuration.resolution.height);
  #else
    RCLCPP_INFO(
      get_logger(), " * SVO resolution -> %ldx%ld",
      mZed->getCameraInformation().camera_configuration.resolution.width,
      mZed->getCameraInformation().camera_configuration.resolution.height);
  #endif
    RCLCPP_INFO_STREAM(
      get_logger(),
      " * SVO framerate\t -> "
        << (mZed->getCameraInformation().camera_configuration.fps));
  }

  // Firmwares
  if (!mSvoMode) {
    mCamFwVersion = camInfo.camera_configuration.firmware_version;

    RCLCPP_INFO_STREAM(
      get_logger(),
      " * Camera FW Version  -> " << mCamFwVersion);
    if (!sl_tools::isZED(mCamRealModel)) {
      mSensFwVersion = camInfo.sensors_configuration.firmware_version;
      RCLCPP_INFO_STREAM(
        get_logger(),
        " * Sensors FW Version -> " << mSensFwVersion);
    }
  }

  // Camera/IMU transform
  if (!sl_tools::isZED(mCamRealModel)) {
    mSlCamImuTransf = camInfo.sensors_configuration.camera_imu_transform;

    DEBUG_SENS("Camera-IMU Transform:\n%s", mSlCamImuTransf.getInfos().c_str());
  }

  mCamWidth = camInfo.camera_configuration.resolution.width;
  mCamHeight = camInfo.camera_configuration.resolution.height;

  RCLCPP_INFO_STREAM(
    get_logger(), " * Camera grab size -> "
      << mCamWidth << "x" << mCamHeight);

  int pub_w = static_cast<int>(std::round(mCamWidth / mCustomDownscaleFactor));
  int pub_h = static_cast<int>(std::round(mCamHeight / mCustomDownscaleFactor));
  mMatResol = sl::Resolution(pub_w, pub_h);

  RCLCPP_INFO_STREAM(
    get_logger(), " * Color/Depth publishing size -> "
      << mMatResol.width << "x" << mMatResol.height);
  // <---- Camera information

  // ----> Point Cloud resolution
  int pc_w = 0, pc_h = 0;
  switch (mPcResolution) {
    case PcRes::PUB: // Same as image and depth map
      pc_w = pub_w;
      pc_h = pub_h;
      break;
    case PcRes::FULL:
      pc_w = NEURAL_W;
      pc_h = NEURAL_H;
      break;
    case PcRes::COMPACT:
      pc_w = NEURAL_W / 2;
      pc_h = NEURAL_H / 2;
      break;
    case PcRes::REDUCED:
      pc_w = NEURAL_W / 4;
      pc_h = NEURAL_H / 4;
      break;
  }
  mPcResol = sl::Resolution(pc_w, pc_h);

  RCLCPP_INFO_STREAM(
    get_logger(), " * Point Cloud publishing size -> "
      << mPcResol.width << "x" << mPcResol.height);
  // <---- Point Cloud resolution1


  // ----> Set Region of Interest
  if (!mDepthDisabled) {
    if (mAutoRoiEnabled) {
      RCLCPP_INFO(get_logger(), "=== Enabling Automatic ROI ===");

      sl::RegionOfInterestParameters roi_param;
      roi_param.depth_far_threshold_meters = mRoiDepthFarThresh;
      roi_param.image_height_ratio_cutoff = mRoiImgHeightRationCutOff;
      roi_param.auto_apply_module = mRoiModules;

      sl::ERROR_CODE err = mZed->startRegionOfInterestAutoDetection(roi_param);
      if (err != sl::ERROR_CODE::SUCCESS) {
        RCLCPP_WARN_STREAM(
          get_logger(),
          " * Error while starting automatic ROI generation: "
            << sl::toString(err).c_str());
      } else {
        RCLCPP_INFO(
          get_logger(),
          " * Automatic Region of Interest generation started.");
      }
    } else if (!mRoyPolyParam.empty()) {
      RCLCPP_INFO(get_logger(), "=== Setting Manual ROI ===");
      sl::Resolution resol(mCamWidth, mCamHeight);
      std::vector<sl::float2> sl_poly;

      DEBUG_ROI("Parse ROI Polygon parameter");
      std::string poly_str = parseRoiPoly(mRoyPolyParam, sl_poly);
      DEBUG_STREAM_ROI("Parsed ROI Polygon: " << poly_str);
      DEBUG_STREAM_ROI(" * Polygon size: " << sl_poly.size());

      DEBUG_ROI("Create ROI Mask mat");
      sl::Mat roi_mask(resol, sl::MAT_TYPE::U8_C1, sl::MEM::CPU);

      // Create ROI mask
      DEBUG_ROI("Generate ROI Mask");
      if (!sl_tools::generateROI(sl_poly, roi_mask)) {
        RCLCPP_WARN(
          get_logger(),
          " * Error generating the manual region of interest image mask.");
      } else {
        DEBUG_ROI("Enable ROI");
        sl::ERROR_CODE err = mZed->setRegionOfInterest(roi_mask, mRoiModules);
        DEBUG_ROI("ROI Enabled");
        if (err != sl::ERROR_CODE::SUCCESS) {
          RCLCPP_WARN_STREAM(
            get_logger(),
            " * Error while setting ZED SDK manual region of interest: "
              << sl::toString(err).c_str());
        } else {
          RCLCPP_INFO(
            get_logger(),
            " * Manual Region of Interest correctly set.");
          mManualRoiEnabled = true;
        }
      }
    }
  }
  // <---- Set Region of Interest

  // ----> Check default camera settings
  if (_debugCamCtrl && !mSvoMode) {
    int value;
    sl::ERROR_CODE err;
    sl::VIDEO_SETTINGS setting;

    if (!sl_tools::isZEDX(mCamRealModel)) {
      setting = sl::VIDEO_SETTINGS::BRIGHTNESS;
      err = mZed->getCameraSettings(setting, value);
      if (err != sl::ERROR_CODE::SUCCESS) {
        RCLCPP_ERROR_STREAM(
          get_logger(), "Error Getting default param for "
            << sl::toString(setting).c_str()
            << ": "
            << sl::toString(err).c_str());
        exit(EXIT_FAILURE);
      }
      DEBUG_STREAM_CTRL(
        "Default value for " << sl::toString(setting).c_str()
                             << ": " << value);

      setting = sl::VIDEO_SETTINGS::CONTRAST;
      err = mZed->getCameraSettings(setting, value);
      if (err != sl::ERROR_CODE::SUCCESS) {
        RCLCPP_ERROR_STREAM(
          get_logger(), "Error Getting default param for "
            << sl::toString(setting).c_str()
            << ": "
            << sl::toString(err).c_str());
        exit(EXIT_FAILURE);
      }
      DEBUG_STREAM_CTRL(
        "Default value for " << sl::toString(setting).c_str()
                             << ": " << value);

      setting = sl::VIDEO_SETTINGS::HUE;
      err = mZed->getCameraSettings(setting, value);
      if (err != sl::ERROR_CODE::SUCCESS) {
        RCLCPP_ERROR_STREAM(
          get_logger(), "Error Getting default param for "
            << sl::toString(setting).c_str()
            << ": "
            << sl::toString(err).c_str());
        exit(EXIT_FAILURE);
      }
      DEBUG_STREAM_CTRL(
        "Default value for " << sl::toString(setting).c_str()
                             << ": " << value);
    }

    setting = sl::VIDEO_SETTINGS::SATURATION;
    err = mZed->getCameraSettings(setting, value);
    if (err != sl::ERROR_CODE::SUCCESS) {
      RCLCPP_ERROR_STREAM(
        get_logger(), "Error Getting default param for "
          << sl::toString(setting).c_str()
          << ": "
          << sl::toString(err).c_str());
      exit(EXIT_FAILURE);
    }
    DEBUG_STREAM_CTRL(
      "Default value for " << sl::toString(setting).c_str()
                           << ": " << value);

    setting = sl::VIDEO_SETTINGS::SHARPNESS;
    err = mZed->getCameraSettings(setting, value);
    if (err != sl::ERROR_CODE::SUCCESS) {
      RCLCPP_ERROR_STREAM(
        get_logger(), "Error Getting default param for "
          << sl::toString(setting).c_str()
          << ": "
          << sl::toString(err).c_str());
      exit(EXIT_FAILURE);
    }
    DEBUG_STREAM_CTRL(
      "Default value for " << sl::toString(setting).c_str()
                           << ": " << value);

    setting = sl::VIDEO_SETTINGS::GAMMA;
    err = mZed->getCameraSettings(setting, value);
    if (err != sl::ERROR_CODE::SUCCESS) {
      RCLCPP_ERROR_STREAM(
        get_logger(), "Error Getting default param for "
          << sl::toString(setting).c_str()
          << ": "
          << sl::toString(err).c_str());
      exit(EXIT_FAILURE);
    }
    DEBUG_STREAM_CTRL(
      "Default value for " << sl::toString(setting).c_str()
                           << ": " << value);

    setting = sl::VIDEO_SETTINGS::AEC_AGC;
    err = mZed->getCameraSettings(setting, value);
    if (err != sl::ERROR_CODE::SUCCESS) {
      RCLCPP_ERROR_STREAM(
        get_logger(), "Error Getting default param for "
          << sl::toString(setting).c_str()
          << ": "
          << sl::toString(err).c_str());
      exit(EXIT_FAILURE);
    }
    DEBUG_STREAM_CTRL(
      "Default value for " << sl::toString(setting).c_str()
                           << ": " << value);

    setting = sl::VIDEO_SETTINGS::EXPOSURE;
    err = mZed->getCameraSettings(setting, value);
    if (err != sl::ERROR_CODE::SUCCESS) {
      RCLCPP_ERROR_STREAM(
        get_logger(), "Error Getting default param for "
          << sl::toString(setting).c_str()
          << ": "
          << sl::toString(err).c_str());
      exit(EXIT_FAILURE);
    }
    DEBUG_STREAM_CTRL(
      "Default value for " << sl::toString(setting).c_str()
                           << ": " << value);

    setting = sl::VIDEO_SETTINGS::GAIN;
    err = mZed->getCameraSettings(setting, value);
    if (err != sl::ERROR_CODE::SUCCESS) {
      RCLCPP_ERROR_STREAM(
        get_logger(), "Error Getting default param for "
          << sl::toString(setting).c_str()
          << ": "
          << sl::toString(err).c_str());
      exit(EXIT_FAILURE);
    }
    DEBUG_STREAM_CTRL(
      "Default value for " << sl::toString(setting).c_str()
                           << ": " << value);

    setting = sl::VIDEO_SETTINGS::WHITEBALANCE_AUTO;
    err = mZed->getCameraSettings(setting, value);
    if (err != sl::ERROR_CODE::SUCCESS) {
      RCLCPP_ERROR_STREAM(
        get_logger(), "Error Getting default param for "
          << sl::toString(setting).c_str()
          << ": "
          << sl::toString(err).c_str());
      exit(EXIT_FAILURE);
    }
    DEBUG_STREAM_CTRL(
      "Default value for " << sl::toString(setting).c_str()
                           << ": " << value);

    setting = sl::VIDEO_SETTINGS::WHITEBALANCE_TEMPERATURE;
    err = mZed->getCameraSettings(setting, value);
    if (err != sl::ERROR_CODE::SUCCESS) {
      RCLCPP_ERROR_STREAM(
        get_logger(), "Error Getting default param for "
          << sl::toString(setting).c_str()
          << ": "
          << sl::toString(err).c_str());
      exit(EXIT_FAILURE);
    }
    DEBUG_STREAM_CTRL(
      "Default value for " << sl::toString(setting).c_str()
                           << ": " << value);

    if (sl_tools::isZEDX(mCamRealModel)) {
      int value_min, value_max;

      setting = sl::VIDEO_SETTINGS::EXPOSURE_TIME;
      err = mZed->getCameraSettings(setting, value);
      if (err != sl::ERROR_CODE::SUCCESS) {
        RCLCPP_ERROR_STREAM(
          get_logger(), "Error Getting default param for "
            << sl::toString(setting).c_str()
            << ": "
            << sl::toString(err).c_str());
        exit(EXIT_FAILURE);
      }
      DEBUG_STREAM_CTRL(
        "[ZEDX] Default value for "
          << sl::toString(setting).c_str() << ": " << value);

      setting = sl::VIDEO_SETTINGS::AUTO_EXPOSURE_TIME_RANGE;
      err = mZed->getCameraSettings(setting, value_min, value_max);
      if (err != sl::ERROR_CODE::SUCCESS) {
        RCLCPP_ERROR_STREAM(
          get_logger(), "Error Getting default param for "
            << sl::toString(setting).c_str() << ": " <<
            sl::toString(err).c_str());
        exit(EXIT_FAILURE);
      }
      DEBUG_STREAM_CTRL(
        "[ZEDX] Default value for " <<
          sl::toString(setting).c_str() << ": [" << value_min << "," <<
          value_max
                                    << "]");

      if (!mStreamMode) {
        setting = sl::VIDEO_SETTINGS::EXPOSURE_COMPENSATION;
        err = mZed->getCameraSettings(setting, value);
        if (err != sl::ERROR_CODE::SUCCESS) {
          RCLCPP_ERROR_STREAM(
            get_logger(), "Error Getting default param for "
              << sl::toString(setting).c_str()
              << ": "
              << sl::toString(err).c_str());
          exit(EXIT_FAILURE);
        }
        DEBUG_STREAM_CTRL(
          "[ZEDX] Default value for "
            << sl::toString(setting).c_str() << ": " << value);
      }

      setting = sl::VIDEO_SETTINGS::ANALOG_GAIN;
      err = mZed->getCameraSettings(setting, value);
      if (err != sl::ERROR_CODE::SUCCESS) {
        RCLCPP_ERROR_STREAM(
          get_logger(), "Error Getting default param for "
            << sl::toString(setting).c_str()
            << ": "
            << sl::toString(err).c_str());
        exit(EXIT_FAILURE);
      }
      DEBUG_STREAM_CTRL(
        "[ZEDX] Default value for "
          << sl::toString(setting).c_str() << ": " << value);

      setting = sl::VIDEO_SETTINGS::AUTO_ANALOG_GAIN_RANGE;
      err = mZed->getCameraSettings(setting, value_min, value_max);
      if (err != sl::ERROR_CODE::SUCCESS) {
        RCLCPP_ERROR_STREAM(
          get_logger(), "Error Getting default param for "
            << sl::toString(setting).c_str() << ": " <<
            sl::toString(err).c_str());
        exit(EXIT_FAILURE);
      }
      DEBUG_STREAM_CTRL(
        "[ZEDX] Default value for " <<
          sl::toString(setting).c_str() << ": [" << value_min << "," <<
          value_max
                                    << "]");

      setting = sl::VIDEO_SETTINGS::DIGITAL_GAIN;
      err = mZed->getCameraSettings(setting, value);
      if (err != sl::ERROR_CODE::SUCCESS) {
        RCLCPP_ERROR_STREAM(
          get_logger(), "Error Getting default param for "
            << sl::toString(setting).c_str()
            << ": "
            << sl::toString(err).c_str());
        exit(EXIT_FAILURE);
      }
      DEBUG_STREAM_CTRL(
        "[ZEDX] Default value for "
          << sl::toString(setting).c_str() << ": " << value);

      setting = sl::VIDEO_SETTINGS::AUTO_DIGITAL_GAIN_RANGE;
      err = mZed->getCameraSettings(setting, value_min, value_max);
      if (err != sl::ERROR_CODE::SUCCESS) {
        RCLCPP_ERROR_STREAM(
          get_logger(), "Error Getting default param for "
            << sl::toString(setting).c_str() << ": " <<
            sl::toString(err).c_str());
        exit(EXIT_FAILURE);
      }
      DEBUG_STREAM_CTRL(
        "[ZEDX] Default value for " <<
          sl::toString(setting).c_str() << ": [" << value_min << "," <<
          value_max
                                    << "]");

      if (!mStreamMode) {
        setting = sl::VIDEO_SETTINGS::DENOISING;
        err = mZed->getCameraSettings(setting, value);
        if (err != sl::ERROR_CODE::SUCCESS) {
          RCLCPP_ERROR_STREAM(
            get_logger(), "Error Getting default param for "
              << sl::toString(setting).c_str()
              << ": "
              << sl::toString(err).c_str());
          exit(EXIT_FAILURE);
        }
        DEBUG_STREAM_CTRL(
          "[ZEDX] Default value for "
            << sl::toString(setting).c_str() << ": " << value);
      }
    }
  }
  // <----> Check default camera settings

  // ----> Camera Info messages
  mLeftCamInfoMsg = std::make_shared<sensor_msgs::msg::CameraInfo>();
  mLeftCamInfoRawMsg = std::make_shared<sensor_msgs::msg::CameraInfo>();
  mRightCamInfoMsg = std::make_shared<sensor_msgs::msg::CameraInfo>();
  mRightCamInfoRawMsg = std::make_shared<sensor_msgs::msg::CameraInfo>();

  setTFCoordFrameNames();  // Requires mZedRealCamModel available only after
                           // camera opening

  fillCamInfo(
    mZed, mLeftCamInfoMsg, mRightCamInfoMsg, mLeftCamOptFrameId,
    mRightCamOptFrameId);
  fillCamInfo(
    mZed, mLeftCamInfoRawMsg, mRightCamInfoRawMsg, mLeftCamOptFrameId,
    mRightCamOptFrameId, true);
  // <---- Camera Info messages

  initPublishers();  // Requires mZedRealCamModel available only after camera
                     // opening
  initSubscribers();

  // Disable AEC_AGC and Auto Whitebalance to trigger it if user set it to
  // automatic
  if (!mSvoMode && !mSimMode) {
    mZed->setCameraSettings(sl::VIDEO_SETTINGS::AEC_AGC, 0);
    mZed->setCameraSettings(sl::VIDEO_SETTINGS::WHITEBALANCE_AUTO, 0);

    // Lock on Positional Tracking mutex to avoid race conditions
    std::lock_guard<std::mutex> lock(mPtMutex);

    // Force parameters with a dummy grab
    mZed->grab();
  }

  // Initialialized timestamp to avoid wrong initial data
  // ----> Timestamp
  if (mSvoMode) {
    if (mUseSvoTimestamp) {
      mFrameTimestamp = sl_tools::slTime2Ros(mZed->getTimestamp(sl::TIME_REFERENCE::IMAGE));

      DEBUG_COMM("=========================================================*");
      DEBUG_STREAM_COMM("SVO Timestamp\t\t" << mFrameTimestamp.nanoseconds() << " nsec");
      DEBUG_STREAM_COMM(
        "Current Timestamp\t" <<
          sl_tools::slTime2Ros(
          mZed->getTimestamp(
            sl::TIME_REFERENCE::CURRENT)).nanoseconds() << " nsec");
      DEBUG_COMM("=========================================================*");
    } else {
      mFrameTimestamp =
        sl_tools::slTime2Ros(mZed->getTimestamp(sl::TIME_REFERENCE::CURRENT));
    }
  } else if (mSimMode) {
    if (mUseSimTime) {
      mFrameTimestamp = get_clock()->now();
    } else {
      mFrameTimestamp =
        sl_tools::slTime2Ros(mZed->getTimestamp(sl::TIME_REFERENCE::IMAGE));
    }
  } else {
    mFrameTimestamp =
      sl_tools::slTime2Ros(mZed->getTimestamp(sl::TIME_REFERENCE::IMAGE));
  }
  // <---- Timestamp

  // ----> Initialize Diagnostic statistics
  mElabPeriodMean_sec = std::make_unique<sl_tools::WinAvg>(mCamGrabFrameRate);
  mGrabPeriodMean_sec = std::make_unique<sl_tools::WinAvg>(mCamGrabFrameRate);
  mVideoDepthPeriodMean_sec =
    std::make_unique<sl_tools::WinAvg>(mCamGrabFrameRate);
  mVideoDepthElabMean_sec =
    std::make_unique<sl_tools::WinAvg>(mCamGrabFrameRate);
  mPcPeriodMean_sec = std::make_unique<sl_tools::WinAvg>(mCamGrabFrameRate);
  mPcProcMean_sec = std::make_unique<sl_tools::WinAvg>(mCamGrabFrameRate);
  mObjDetPeriodMean_sec = std::make_unique<sl_tools::WinAvg>(mCamGrabFrameRate);
  mObjDetElabMean_sec = std::make_unique<sl_tools::WinAvg>(mCamGrabFrameRate);
  mBodyTrkPeriodMean_sec =
    std::make_unique<sl_tools::WinAvg>(mCamGrabFrameRate);
  mBodyTrkElabMean_sec = std::make_unique<sl_tools::WinAvg>(mCamGrabFrameRate);
  mImuPeriodMean_sec = std::make_unique<sl_tools::WinAvg>(20);
  mBaroPeriodMean_sec = std::make_unique<sl_tools::WinAvg>(20);
  mMagPeriodMean_sec = std::make_unique<sl_tools::WinAvg>(20);
  mPubFusedCloudPeriodMean_sec = std::make_unique<sl_tools::WinAvg>(mPcPubRate);
  mPubOdomTF_sec = std::make_unique<sl_tools::WinAvg>(mSensPubRate);
  mPubPoseTF_sec = std::make_unique<sl_tools::WinAvg>(mSensPubRate);
  mPubImuTF_sec = std::make_unique<sl_tools::WinAvg>(mSensPubRate);
  mGnssFix_sec = std::make_unique<sl_tools::WinAvg>(10);
  // <---- Initialize Diagnostic statistics

  if (mGnssFusionEnabled) {
    DEBUG_GNSS("Initialize Fusion module");

    // ----> Retrieve GNSS to ZED transform
    RCLCPP_INFO(get_logger(), "=== Initialize GNSS Offset ===");
    if (!mGnss2BaseTransfValid) {
      getGnss2BaseTransform();
    }

    mGnssAntennaPose[0] = mGnss2BaseTransf.getOrigin().x();
    mGnssAntennaPose[1] = mGnss2BaseTransf.getOrigin().y();
    mGnssAntennaPose[2] = mGnss2BaseTransf.getOrigin().z();
    // <---- Retrieve GNSS to ZED transform

    // ----> Initialize Fusion module

    // Fusion parameters
    mFusionInitParams.coordinate_system = ROS_COORDINATE_SYSTEM;
    mFusionInitParams.coordinate_units = ROS_MEAS_UNITS;
    mFusionInitParams.verbose = mVerbose != 0;
    mFusionInitParams.output_performance_metrics = true;
    mFusionInitParams.timeout_period_number = 20;

    // Fusion initialization
    sl::FUSION_ERROR_CODE fus_err = mFusion.init(mFusionInitParams);
    if (fus_err != sl::FUSION_ERROR_CODE::SUCCESS) {
      RCLCPP_ERROR_STREAM(
        get_logger(), "Error initializing the Fusion module: "
          << sl::toString(fus_err).c_str()
          << ".");
      exit(EXIT_FAILURE);
    }
    DEBUG_GNSS(" Fusion params OK");

    mFusionConfig = std::make_shared<sl::FusionConfiguration>();

    if (mSimMode) {
      // TODO(Walter) Modify when support for streaming input is added in the
      // SDK mFusionConfig->input_type.setFromStream(mSimAddr, mSimPort);
      mFusionConfig->input_type.setFromSerialNumber(mCamSerialNumber);
      mFusionConfig->communication_parameters.setForSharedMemory();
    } else if (mSvoMode) {
      mFusionConfig->input_type.setFromSVOFile(mSvoFilepath.c_str());
      mFusionConfig->communication_parameters.setForSharedMemory();
    } else {
      mFusionConfig->input_type.setFromSerialNumber(mCamSerialNumber);
      mFusionConfig->communication_parameters.setForSharedMemory();
    }
    mFusionConfig->serial_number = mCamSerialNumber;
    mFusionConfig->pose = sl::Transform::identity();

    DEBUG_GNSS(" Fusion communication params OK");

    // Camera identifier
    mCamUuid.sn = mCamSerialNumber;

    // Enable camera publishing to Fusion
    mZed->startPublishing(mFusionConfig->communication_parameters);
    DEBUG_GNSS(" Camera publishing OK");

    // Fusion subscribe to camera data
    fus_err = mFusion.subscribe(
      mCamUuid, mFusionConfig->communication_parameters, mFusionConfig->pose);
    if (fus_err != sl::FUSION_ERROR_CODE::SUCCESS) {
      RCLCPP_ERROR_STREAM(
        get_logger(), "Error initializing the Fusion module: "
          << sl::toString(fus_err).c_str());
      exit(EXIT_FAILURE);
    }
    DEBUG_GNSS(" Fusion subscribing OK");
    DEBUG_GNSS("Fusion module ready");
    // <---- Initialize Fusion module
  }

  // Init and start threads
  initThreads();

  return true;
}  // namespace stereolabs

void ZedCamera::closeCamera()
{
  std::lock_guard<std::mutex> lock(mCloseCameraMutex);
  if (mZed == nullptr) {
    return;
  }

  RCLCPP_INFO(get_logger(), "=== CLOSING CAMERA ===");

  if (mPosTrackingStarted && !mAreaMemoryFilePath.empty() &&
    mSaveAreaMemoryOnClosing)
  {
    DEBUG_STREAM_COMM("Saving area memory on: " << mAreaMemoryFilePath);
    saveAreaMemoryFile(mAreaMemoryFilePath);
    DEBUG_STREAM_COMM("Saved area memory on: " << mAreaMemoryFilePath);
  }

  mZed->close();
  mZed.reset();
  RCLCPP_INFO(get_logger(), "=== CAMERA CLOSED ===");
}

void ZedCamera::initThreads()
{
  // Start Heartbeat timer
  startHeartbeatTimer();

  // ----> Start CMOS Temperatures thread
  if (!mSimMode && !sl_tools::isZED(mCamRealModel) &&
    !sl_tools::isZEDM(mCamRealModel))
  {
    startTempPubTimer();
  }
  // <---- Start CMOS Temperatures thread

  // ----> Start Sensors thread if not sync
  if (!mSensCameraSync && !sl_tools::isZED(mCamRealModel)) {
    mSensThread = std::thread(&ZedCamera::threadFunc_pubSensorsData, this);
  }
  // <---- Start Sensors thread if not sync

  // ----> Start Video/Depth thread
  mVdDataReady = false;
  mVdThread = std::thread(&ZedCamera::threadFunc_videoDepthElab, this);
  // <---- Start Video/Depth thread

  // ----> Start Pointcloud thread
  if (!mDepthDisabled) {
    mPcDataReady = false;
    mPcThread = std::thread(&ZedCamera::threadFunc_pointcloudElab, this);
  }
  // <---- Start Pointcloud thread

  // Start grab thread
  mGrabThread = std::thread(&ZedCamera::threadFunc_zedGrab, this);
}

void ZedCamera::startHeartbeatTimer()
{
  if (mHeartbeatTimer != nullptr) {
    mHeartbeatTimer->cancel();
  }

  std::chrono::milliseconds pubPeriod_msec(1000);
  mHeartbeatTimer = create_wall_timer(
    std::chrono::duration_cast<std::chrono::milliseconds>(pubPeriod_msec),
    std::bind(&ZedCamera::callback_pubHeartbeat, this));
}

void ZedCamera::startTempPubTimer()
{
  if (mTempPubTimer != nullptr) {
    mTempPubTimer->cancel();
  }

  std::chrono::milliseconds pubPeriod_msec(static_cast<int>(1000.0));
  mTempPubTimer = create_wall_timer(
    std::chrono::duration_cast<std::chrono::milliseconds>(pubPeriod_msec),
    std::bind(&ZedCamera::callback_pubTemp, this));
}

void ZedCamera::startFusedPcTimer(double fusedPcRate)
{
  if (mFusedPcTimer != nullptr) {
    mFusedPcTimer->cancel();
  }

  std::chrono::milliseconds pubPeriod_msec(
    static_cast<int>(1000.0 / (fusedPcRate)));
  mFusedPcTimer = create_wall_timer(
    std::chrono::duration_cast<std::chrono::milliseconds>(pubPeriod_msec),
    std::bind(&ZedCamera::callback_pubFusedPc, this));
}

void ZedCamera::startPathPubTimer(double pathTimerRate)
{
  if (mPathTimer != nullptr) {
    mPathTimer->cancel();
  }

  DEBUG_PT("Starting path pub. timer");

  if (pathTimerRate > 0) {
    std::chrono::milliseconds pubPeriod_msec(
      static_cast<int>(1000.0 / (pathTimerRate)));
    mPathTimer = create_wall_timer(
      std::chrono::duration_cast<std::chrono::milliseconds>(pubPeriod_msec),
      std::bind(&ZedCamera::callback_pubPaths, this));

    if (mOdomPath.size() == 0 && mPosePath.size() == 0) {
      if (mPathMaxCount != -1) {
        DEBUG_STREAM_PT("Path vectors reserved " << mPathMaxCount << " poses.");
        mOdomPath.reserve(mPathMaxCount);
        mPosePath.reserve(mPathMaxCount);

        DEBUG_STREAM_PT(
          "Path vector sizes: " << mOdomPath.size() << " "
                                << mPosePath.size());
      }
    }
  } else {
    mOdomPath.clear();
    mPosePath.clear();
    mPathTimer->cancel();
    RCLCPP_INFO_STREAM(
      get_logger(), "Path topics not published -> Pub. rate: "
        << pathTimerRate << " Hz");
  }
}

bool ZedCamera::startPosTracking()
{
  // Lock on Positional Tracking mutex to avoid race conditions
  std::lock_guard<std::mutex> lock(mPtMutex);

  if (mDepthDisabled) {
    RCLCPP_WARN(
      get_logger(),
      "Cannot start Positional Tracking if "
      "`depth.depth_mode` is set to `0` [NONE]");
    return false;
  }

  if (mZed && mZed->isPositionalTrackingEnabled()) {
    if (!mAreaMemoryFilePath.empty() && mSaveAreaMemoryOnClosing) {
      mZed->disablePositionalTracking(mAreaMemoryFilePath.c_str());
      RCLCPP_INFO(
        get_logger(), "Area memory updated before restarting the Positional Tracking module.");
    } else {
      mZed->disablePositionalTracking();
    }
  }

  RCLCPP_INFO(get_logger(), "=== Starting Positional Tracking ===");

  RCLCPP_INFO(get_logger(), " * Waiting for valid static transformations...");

  bool transformOk = false;
  double elapsed = 0.0;
  mPosTrackingReady = false;
  mGnssInitGood = false;

  // auto start = std::chrono::high_resolution_clock::now();

  sl_tools::StopWatch stopWatch(get_clock());

  do {
    transformOk =// true;
      setPose(
      mInitialBasePose[0], mInitialBasePose[1], mInitialBasePose[2],
      mInitialBasePose[3], mInitialBasePose[4], mInitialBasePose[5]);

    elapsed = stopWatch.toc();

    rclcpp::sleep_for(1ms);

    if (elapsed > 10000) {
      RCLCPP_WARN(
        get_logger(),
        " !!! Failed to get static transforms. Is the "
        "'ROBOT STATE PUBLISHER' node correctly "
        "working? ");
      break;
    }
  } while (transformOk == false);

  if (transformOk) {
    DEBUG_STREAM_PT(
      "Time required to get valid static transforms: "
        << elapsed / 1000. << " sec");
  }

  RCLCPP_INFO(
    get_logger(),
    "Initial ZED left camera pose (ZED pos. tracking): ");
  RCLCPP_INFO(
    get_logger(), " * T: [%g,%g,%g]", mInitialPoseSl.getTranslation().x,
    mInitialPoseSl.getTranslation().y, mInitialPoseSl.getTranslation().z);
  RCLCPP_INFO(
    get_logger(), " * Q: [%g,%g,%g,%g]", mInitialPoseSl.getOrientation().ox,
    mInitialPoseSl.getOrientation().oy, mInitialPoseSl.getOrientation().oz,
    mInitialPoseSl.getOrientation().ow);

  // Tracking parameters
  sl::PositionalTrackingParameters ptParams;

  mPoseSmoothing = false;  // Always false. Pose Smoothing is to be enabled only
                           // for VR/AR applications

  ptParams.enable_pose_smoothing = mPoseSmoothing;
  ptParams.enable_area_memory = mAreaMemory;
  ptParams.area_file_path = (mAreaFileExists ? mAreaMemoryFilePath.c_str() : "");
  ptParams.enable_imu_fusion = mImuFusion;
  ptParams.initial_world_transform = mInitialPoseSl;
  ptParams.set_floor_as_origin = mFloorAlignment;
  ptParams.depth_min_range = mPosTrackDepthMinRange;
  ptParams.set_as_static = mSetAsStatic;
  ptParams.set_gravity_as_origin = mSetGravityAsOrigin;
  ptParams.mode = mPosTrkMode;

  if (_debugPosTracking) {
    DEBUG_PT(" * Positional Tracking parameters:");
    sl::String json;
    ptParams.encode(json);
    DEBUG_PT(json.c_str());
  }

  sl::ERROR_CODE err = mZed->enablePositionalTracking(ptParams);

  if (err != sl::ERROR_CODE::SUCCESS) {
    mPosTrackingStarted = false;
    RCLCPP_WARN(
      get_logger(), "Pos. Tracking not started: %s",
      sl::toString(err).c_str());
    return false;
  }

  DEBUG_PT("Positional Tracking started");

  // ----> Enable Fusion Positional Tracking if required
  if (mGnssFusionEnabled && err == sl::ERROR_CODE::SUCCESS) {
    mMap2UtmTransfValid = false;

    sl::PositionalTrackingFusionParameters fusion_params;
    fusion_params.enable_GNSS_fusion = mGnssFusionEnabled;

    sl::GNSSCalibrationParameters gnss_par;
    gnss_par.target_yaw_uncertainty = mGnssTargetYawUncertainty;
    gnss_par.enable_translation_uncertainty_target =
      mGnssEnableTranslationUncertaintyTarget;
    gnss_par.target_translation_uncertainty = mGnssTargetTranslationUncertainty;
    gnss_par.enable_reinitialization = mGnssEnableReinitialization;
    gnss_par.gnss_vio_reinit_threshold = mGnssVioReinitThreshold;
    gnss_par.enable_rolling_calibration = mGnssEnableRollingCalibration;
    gnss_par.gnss_antenna_position = mGnssAntennaPose;

    DEBUG_STREAM_GNSS(
      "GNSS antenna pose in ZED SDK coordinate: "
        << mGnssAntennaPose[0] << "," << mGnssAntennaPose[1]
        << "," << mGnssAntennaPose[2]);

    fusion_params.gnss_calibration_parameters = gnss_par;

    sl::FUSION_ERROR_CODE fus_err =
      mFusion.enablePositionalTracking(fusion_params);

    if (fus_err != sl::FUSION_ERROR_CODE::SUCCESS) {
      mPosTrackingStarted = false;
      RCLCPP_WARN(
        get_logger(), "Fusion Pos. Tracking not started: %s",
        sl::toString(fus_err).c_str());
      mZed->disablePositionalTracking();
      return false;
    }
    DEBUG_GNSS("Fusion Positional Tracking started");
  }
  // <---- Enable Fusion Positional Tracking if required

  mPosTrackingStarted = true;

  startPathPubTimer(mPathPubRate);

  return mPosTrackingStarted;
}

bool ZedCamera::saveAreaMemoryFile(const std::string & filePath)
{
  if (!mZed) {
    RCLCPP_WARN(get_logger(), "ZED camera is not initialized");
    return false;
  }

  if (!mAreaMemory) {
    RCLCPP_WARN(
      get_logger(),
      "Failed to save area memory: 'Area Memory was not enabled'");
    return false;
  }

  RCLCPP_INFO_STREAM(get_logger(), "Saving area memory to: '" << filePath << "' ...");
  sl::ERROR_CODE err = mZed->saveAreaMap(filePath.c_str());

  if (err != sl::ERROR_CODE::SUCCESS) {
    RCLCPP_WARN_STREAM(
      get_logger(), "Failed to save area memory: '"
        << sl::toString(err) << "'");
    return false;
  }

  auto export_state = sl::AREA_EXPORTING_STATE::RUNNING;
  while (export_state == sl::AREA_EXPORTING_STATE::RUNNING) {
    export_state = mZed->getAreaExportState();
    sl::sleep_ms(5);
  }

  if (export_state != sl::AREA_EXPORTING_STATE::SUCCESS) {
    RCLCPP_WARN_STREAM(
      get_logger(), "Failed to save area memory: '"
        << sl::toString(export_state) << "'");
    return false;
  }

  RCLCPP_INFO(get_logger(), "... Area memory saved successfully");
  return true;
}

bool ZedCamera::start3dMapping()
{
  DEBUG_MAP("start3dMapping");
  if (mDepthDisabled) {
    RCLCPP_WARN(
      get_logger(),
      "Cannot start 3D Mapping if `depth.depth_mode` is set to `0` [NONE]");
    return false;
  }

  if (mSpatialMappingRunning) {
    RCLCPP_WARN(
      get_logger(),
      "Cannot start 3D Mapping. The module is already running!");
    return false;
  }

  bool required = mMappingEnabled;

  if (!required) {
    return false;
  }

  RCLCPP_INFO_STREAM(get_logger(), "=== Starting Spatial Mapping ===");

  sl::SpatialMappingParameters params;
  params.map_type =
    sl::SpatialMappingParameters::SPATIAL_MAP_TYPE::FUSED_POINT_CLOUD;
  params.use_chunk_only = true;

  sl::SpatialMappingParameters spMapPar;

  float lRes = spMapPar.allowed_resolution.first;
  float hRes = spMapPar.allowed_resolution.second;

  if (mMappingRes < lRes) {
    RCLCPP_WARN_STREAM(
      get_logger(),
      "'mapping.resolution' value ("
        << mMappingRes
        << " m) is lower than the allowed resolution "
        "values. Fixed automatically");
    mMappingRes = lRes;
  }
  if (mMappingRes > hRes) {
    RCLCPP_WARN_STREAM(
      get_logger(),
      "'mapping.resolution' value ("
        << mMappingRes
        << " m) is higher than the allowed resolution "
        "values. Fixed automatically");
    mMappingRes = hRes;
  }

  params.resolution_meter = mMappingRes;

  float lRng = spMapPar.allowed_range.first;
  float hRng = spMapPar.allowed_range.second;

  if (mMappingRangeMax < 0) {
    mMappingRangeMax =
      sl::SpatialMappingParameters::getRecommendedRange(mMappingRes, *mZed.get());
    RCLCPP_INFO_STREAM(
      get_logger(), "Mapping: max range set to "
        << mMappingRangeMax
        << " m for a resolution of "
        << mMappingRes << " m");
  } else if (mMappingRangeMax < lRng) {
    RCLCPP_WARN_STREAM(
      get_logger(), "'mapping.max_mapping_range_m' value ("
        << mMappingRangeMax
        << " m) is lower than the allowed "
        "resolution values. Fixed "
        "automatically");
    mMappingRangeMax = lRng;
  } else if (mMappingRangeMax > hRng) {
    RCLCPP_WARN_STREAM(
      get_logger(), "'mapping.max_mapping_range_m' value ("
        << mMappingRangeMax
        << " m) is higher than the allowed "
        "resolution values. Fixed "
        "automatically");
    mMappingRangeMax = hRng;
  }

  params.range_meter = mMappingRangeMax;

  sl::ERROR_CODE err = mZed->enableSpatialMapping(params);

  if (err == sl::ERROR_CODE::SUCCESS) {
    if (mPubFusedCloud == nullptr) {
#ifdef FOUND_POINT_CLOUD_TRANSPORT
      mPubFusedCloud = point_cloud_transport::create_publisher(
        shared_from_this(), mPointcloudFusedTopic, mQos.get_rmw_qos_profile(),
        mPubOpt);
      RCLCPP_INFO_STREAM(
        get_logger(), "Advertised on topic "
          << mPubFusedCloud.getTopic()
          << " @ " << mFusedPcPubRate
          << " Hz");
#else
      mPubFusedCloud = create_publisher<sensor_msgs::msg::PointCloud2>(
        mPointcloudFusedTopic, mQos, mPubOpt);
      RCLCPP_INFO_STREAM(
        get_logger(), "Advertised on topic "
          << mPubFusedCloud->get_topic_name()
          << " @ " << mFusedPcPubRate
          << " Hz");
#endif
    }

    mSpatialMappingRunning = true;

    startFusedPcTimer(mFusedPcPubRate);

    RCLCPP_INFO_STREAM(
      get_logger(),
      " * Resolution: " << params.resolution_meter << " m");
    RCLCPP_INFO_STREAM(
      get_logger(),
      " * Max Mapping Range: " << params.range_meter << " m");
    RCLCPP_INFO_STREAM(
      get_logger(), " * Map point cloud publishing rate: "
        << mFusedPcPubRate << " Hz");

    return true;
  } else {
    mSpatialMappingRunning = false;
    if (mFusedPcTimer) {
      mFusedPcTimer->cancel();
    }

    RCLCPP_WARN(
      get_logger(), "Mapping not activated: %s",
      sl::toString(err).c_str());

    return false;
  }
}

void ZedCamera::stop3dMapping()
{
  if (mFusedPcTimer) {
    mFusedPcTimer->cancel();
  }
  mSpatialMappingRunning = false;
  mMappingEnabled = false;
  mZed->disableSpatialMapping();

  RCLCPP_INFO(get_logger(), "=== Spatial Mapping stopped ===");
}

bool ZedCamera::startSvoRecording(std::string & errMsg)
{
  sl::RecordingParameters params;

  params.bitrate = mSvoRecBitrate;
  params.compression_mode = mSvoRecCompression;
  params.target_framerate = mSvoRecFramerate;
  params.transcode_streaming_input = mSvoRecTranscode;
  params.video_filename = mSvoRecFilename.c_str();

  sl::ERROR_CODE err = mZed->enableRecording(params);
  errMsg = sl::toString(err);

  if (err != sl::ERROR_CODE::SUCCESS) {
    RCLCPP_ERROR_STREAM(
      get_logger(),
      "Error starting SVO recording: " << errMsg);
    return false;
  }

  mRecording = true;

  return true;
}

void ZedCamera::stopSvoRecording()
{
  if (mRecording) {
    mRecording = false;
    mZed->disableRecording();
  }
}

void ZedCamera::initTransforms()
{
  // According to REP 105 -> http://www.ros.org/reps/rep-0105.html

  // camera_link <- odom <- map
  //     ^                   |
  //     |                   |
  //     ---------------------

  // ----> Dynamic transforms
  mOdom2BaseTransf.setIdentity();  // broadcasted if `publish_tf` is true
  mMap2OdomTransf.setIdentity();   // broadcasted if `publish_map_tf` is true
  mMap2BaseTransf.setIdentity();   // used internally, but not broadcasted
  mMap2UtmTransf.setIdentity();    // broadcasted if GNSS Fusion is enabled
  // <---- Dynamic transforms
}

bool ZedCamera::getCamera2BaseTransform()
{
  DEBUG_STREAM_TF(
    "Getting static TF from '" << mCenterFrameId.c_str()
                               << "' to '" << mBaseFrameId.c_str()
                               << "'");

  mCamera2BaseTransfValid = false;

  // ----> Static transforms
  // Sensor to Base link
  try {
    // Save the transformation
    geometry_msgs::msg::TransformStamped c2b = mTfBuffer->lookupTransform(
      mCenterFrameId, mBaseFrameId, TIMEZERO_SYS, rclcpp::Duration(1, 0));

    // Get the TF2 transformation
    // tf2::fromMsg(c2b.transform, mCamera2BaseTransf);
    geometry_msgs::msg::Transform in = c2b.transform;
    mCamera2BaseTransf.setOrigin(
      tf2::Vector3(in.translation.x, in.translation.y, in.translation.z));
    // w at the end in the constructor
    mCamera2BaseTransf.setRotation(
      tf2::Quaternion(
        in.rotation.x, in.rotation.y, in.rotation.z, in.rotation.w));

    double roll, pitch, yaw;
    tf2::Matrix3x3(mCamera2BaseTransf.getRotation()).getRPY(roll, pitch, yaw);

    RCLCPP_INFO(
      get_logger(),
      " Static transform Camera Center to Base [%s -> %s]",
      mCenterFrameId.c_str(), mBaseFrameId.c_str());
    RCLCPP_INFO(
      get_logger(), "  * Translation: {%.3f,%.3f,%.3f}",
      mCamera2BaseTransf.getOrigin().x(),
      mCamera2BaseTransf.getOrigin().y(),
      mCamera2BaseTransf.getOrigin().z());
    RCLCPP_INFO(
      get_logger(), "  * Rotation: {%.3f,%.3f,%.3f}", roll * RAD2DEG,
      pitch * RAD2DEG, yaw * RAD2DEG);
  } catch (tf2::TransformException & ex) {
    if (!mCamera2BaseFirstErr) {
      rclcpp::Clock steady_clock(RCL_STEADY_TIME);
      RCLCPP_WARN_THROTTLE(
        get_logger(), steady_clock, 1000.0,
        "Transform error: %s", ex.what());
      RCLCPP_WARN_THROTTLE(
        get_logger(), steady_clock, 1000.0,
        "The tf from '%s' to '%s' is not available.",
        mCenterFrameId.c_str(), mBaseFrameId.c_str());
      RCLCPP_WARN_THROTTLE(
        get_logger(), steady_clock, 1000.0,
        "Note: one of the possible cause of the problem is the absense of an "
        "instance "
        "of the `robot_state_publisher` node publishing the correct static "
        "TF transformations "
        "or a modified URDF not correctly reproducing the ZED "
        "TF chain '%s' -> '%s' -> '%s'",
        mBaseFrameId.c_str(), mCenterFrameId.c_str(), mDepthFrameId.c_str());
      mCamera2BaseFirstErr = false;
    }

    mCamera2BaseTransf.setIdentity();
    return false;
  }
  // <---- Static transforms

  mCamera2BaseTransfValid = true;
  return true;
}

bool ZedCamera::getSens2CameraTransform()
{
  DEBUG_STREAM_TF(
    "Getting static TF from '"
      << mDepthFrameId.c_str() << "' to '" << mCenterFrameId.c_str()
      << "'");

  mSensor2CameraTransfValid = false;

  // ----> Static transforms
  // Sensor to Camera Center
  try {
    // Save the transformation
    geometry_msgs::msg::TransformStamped s2c = mTfBuffer->lookupTransform(
      mDepthFrameId, mCenterFrameId, TIMEZERO_SYS, rclcpp::Duration(1, 0));

    // Get the TF2 transformation
    // tf2::fromMsg(s2c.transform, mSensor2CameraTransf);
    geometry_msgs::msg::Transform in = s2c.transform;
    mSensor2CameraTransf.setOrigin(
      tf2::Vector3(in.translation.x, in.translation.y, in.translation.z));
    // w at the end in the constructor
    mSensor2CameraTransf.setRotation(
      tf2::Quaternion(
        in.rotation.x, in.rotation.y, in.rotation.z, in.rotation.w));

    double roll, pitch, yaw;
    tf2::Matrix3x3(mSensor2CameraTransf.getRotation()).getRPY(roll, pitch, yaw);

    RCLCPP_INFO(
      get_logger(),
      " Static transform ref. CMOS Sensor to Camera Center [%s -> %s]",
      mDepthFrameId.c_str(), mCenterFrameId.c_str());
    RCLCPP_INFO(
      get_logger(), "  * Translation: {%.3f,%.3f,%.3f}",
      mSensor2CameraTransf.getOrigin().x(),
      mSensor2CameraTransf.getOrigin().y(),
      mSensor2CameraTransf.getOrigin().z());
    RCLCPP_INFO(
      get_logger(), "  * Rotation: {%.3f,%.3f,%.3f}", roll * RAD2DEG,
      pitch * RAD2DEG, yaw * RAD2DEG);
  } catch (tf2::TransformException & ex) {
    if (!mSensor2CameraTransfFirstErr) {
      rclcpp::Clock steady_clock(RCL_STEADY_TIME);
      RCLCPP_WARN_THROTTLE(
        get_logger(), steady_clock, 1000.0,
        "Transform error: %s", ex.what());
      RCLCPP_WARN_THROTTLE(
        get_logger(), steady_clock, 1000.0,
        "The tf from '%s' to '%s' is not available.",
        mDepthFrameId.c_str(), mCenterFrameId.c_str());
      RCLCPP_WARN_THROTTLE(
        get_logger(), steady_clock, 1000.0,
        "Note: one of the possible cause of the problem is the absense of an "
        "instance "
        "of the `robot_state_publisher` node publishing the correct static "
        "TF transformations "
        "or a modified URDF not correctly reproducing the ZED "
        "TF chain '%s' -> '%s' -> '%s'",
        mBaseFrameId.c_str(), mCenterFrameId.c_str(), mDepthFrameId.c_str());
      mSensor2CameraTransfFirstErr = false;
    }

    mSensor2CameraTransf.setIdentity();
    return false;
  }
  // <---- Static transforms

  mSensor2CameraTransfValid = true;
  return true;
}

bool ZedCamera::getSens2BaseTransform()
{
  DEBUG_STREAM_TF(
    "Getting static TF from '" << mDepthFrameId.c_str()
                               << "' to '" << mBaseFrameId.c_str()
                               << "'");

  mSensor2BaseTransfValid = false;

  // ----> Static transforms
  // Sensor to Base link
  try {
    // Save the transformation
    geometry_msgs::msg::TransformStamped s2b = mTfBuffer->lookupTransform(
      mDepthFrameId, mBaseFrameId, TIMEZERO_SYS, rclcpp::Duration(1, 0));

    // Get the TF2 transformation
    // tf2::fromMsg(s2b.transform, mSensor2BaseTransf);
    geometry_msgs::msg::Transform in = s2b.transform;
    mSensor2BaseTransf.setOrigin(
      tf2::Vector3(in.translation.x, in.translation.y, in.translation.z));
    // w at the end in the constructor
    mSensor2BaseTransf.setRotation(
      tf2::Quaternion(
        in.rotation.x, in.rotation.y, in.rotation.z, in.rotation.w));

    double roll, pitch, yaw;
    tf2::Matrix3x3(mSensor2BaseTransf.getRotation()).getRPY(roll, pitch, yaw);

    RCLCPP_INFO(
      get_logger(),
      " Static transform ref. CMOS Sensor to Base [%s -> %s]",
      mDepthFrameId.c_str(), mBaseFrameId.c_str());
    RCLCPP_INFO(
      get_logger(), "  * Translation: {%.3f,%.3f,%.3f}",
      mSensor2BaseTransf.getOrigin().x(),
      mSensor2BaseTransf.getOrigin().y(),
      mSensor2BaseTransf.getOrigin().z());
    RCLCPP_INFO(
      get_logger(), "  * Rotation: {%.3f,%.3f,%.3f}", roll * RAD2DEG,
      pitch * RAD2DEG, yaw * RAD2DEG);
  } catch (tf2::TransformException & ex) {
    if (!mSensor2BaseTransfFirstErr) {
      rclcpp::Clock steady_clock(RCL_STEADY_TIME);
      RCLCPP_WARN_THROTTLE(
        get_logger(), steady_clock, 1000.0,
        "Transform error: %s", ex.what());
      RCLCPP_WARN_THROTTLE(
        get_logger(), steady_clock, 1000.0,
        "The tf from '%s' to '%s' is not available.",
        mDepthFrameId.c_str(), mBaseFrameId.c_str());
      RCLCPP_WARN_THROTTLE(
        get_logger(), steady_clock, 1000.0,
        "Note: one of the possible cause of the problem is the absense of an "
        "instance "
        "of the `robot_state_publisher` node publishing the correct static "
        "TF transformations "
        "or a modified URDF not correctly reproducing the ZED "
        "TF chain '%s' -> '%s' -> '%s'",
        mBaseFrameId.c_str(), mCenterFrameId.c_str(), mDepthFrameId.c_str());
      mSensor2BaseTransfFirstErr = false;
    }

    mSensor2BaseTransf.setIdentity();
    return false;
  }

  // <---- Static transforms

  mSensor2BaseTransfValid = true;
  return true;
}

bool ZedCamera::getGnss2BaseTransform()
{
  DEBUG_GNSS(
    "Getting static TF from '%s' to '%s'", mGnssFrameId.c_str(),
    mBaseFrameId.c_str());

  mGnss2BaseTransfValid = false;

  // ----> Static transforms
  // Sensor to Base link
  try {
    // Save the transformation
    geometry_msgs::msg::TransformStamped g2b = mTfBuffer->lookupTransform(
      mGnssFrameId, mBaseFrameId, TIMEZERO_SYS, rclcpp::Duration(1, 0));

    // Get the TF2 transformation
    geometry_msgs::msg::Transform in = g2b.transform;
    mGnss2BaseTransf.setOrigin(
      tf2::Vector3(in.translation.x, in.translation.y, in.translation.z));
    // w at the end in the constructor
    mGnss2BaseTransf.setRotation(
      tf2::Quaternion(
        in.rotation.x, in.rotation.y,
        in.rotation.z, in.rotation.w));

    double roll, pitch, yaw;
    tf2::Matrix3x3(mGnss2BaseTransf.getRotation()).getRPY(roll, pitch, yaw);

    RCLCPP_INFO(
      get_logger(),
      " Static transform GNSS Antenna to Camera Base [%s -> %s]",
      mGnssFrameId.c_str(), mBaseFrameId.c_str());
    RCLCPP_INFO(
      get_logger(), "  * Translation: {%.3f,%.3f,%.3f}",
      mGnss2BaseTransf.getOrigin().x(),
      mGnss2BaseTransf.getOrigin().y(),
      mGnss2BaseTransf.getOrigin().z());
    RCLCPP_INFO(
      get_logger(), "  * Rotation: {%.3f,%.3f,%.3f}", roll * RAD2DEG,
      pitch * RAD2DEG, yaw * RAD2DEG);
  } catch (tf2::TransformException & ex) {
    if (!mGnss2BaseTransfFirstErr) {
      rclcpp::Clock steady_clock(RCL_STEADY_TIME);
      DEBUG_STREAM_THROTTLE_GNSS(1000.0, "Transform error: " << ex.what());
      RCLCPP_WARN_THROTTLE(
        get_logger(), steady_clock, 1000.0,
        "The tf from '%s' to '%s' is not available.",
        mGnssFrameId.c_str(), mBaseFrameId.c_str());
      RCLCPP_WARN_THROTTLE(
        get_logger(), steady_clock, 1000.0,
        "Note: one of the possible cause of the problem is the absense of an "
        "instance "
        "of the `robot_state_publisher` node publishing the correct static "
        "TF transformations "
        "or a modified URDF not correctly reproducing the "
        "TF chain '%s' -> '%s'",
        mBaseFrameId.c_str(), mGnssFrameId.c_str());
      mGnss2BaseTransfFirstErr = false;
    }

    mGnss2BaseTransf.setIdentity();
    return false;
  }
  // <---- Static transforms

  mGnss2BaseTransfValid = true;
  return true;
}

bool ZedCamera::setPose(
  float xt, float yt, float zt, float rr, float pr,
  float yr)
{
  initTransforms();

  if (!mSensor2BaseTransfValid) {
    getSens2BaseTransform();
  }

  if (!mSensor2CameraTransfValid) {
    getSens2CameraTransform();
  }

  if (!mCamera2BaseTransfValid) {
    getCamera2BaseTransform();
  }

  // Apply Base to sensor transform
  tf2::Transform initPose;
  tf2::Vector3 origin(xt, yt, zt);
  initPose.setOrigin(origin);
  tf2::Quaternion quat;
  quat.setRPY(rr, pr, yr);
  initPose.setRotation(quat);

  initPose = initPose * mSensor2BaseTransf.inverse();

  // SL pose
  sl::float3 t_vec;
  t_vec[0] = initPose.getOrigin().x();
  t_vec[1] = initPose.getOrigin().y();
  t_vec[2] = initPose.getOrigin().z();

  sl::float4 q_vec;
  q_vec[0] = initPose.getRotation().x();
  q_vec[1] = initPose.getRotation().y();
  q_vec[2] = initPose.getRotation().z();
  q_vec[3] = initPose.getRotation().w();

  sl::Translation trasl(t_vec);
  sl::Orientation orient(q_vec);
  mInitialPoseSl.setTranslation(trasl);
  mInitialPoseSl.setOrientation(orient);

  return mSensor2BaseTransfValid & mSensor2CameraTransfValid &
         mCamera2BaseTransfValid;
}

void ZedCamera::publishImuFrameAndTopic()
{
  if (!mPublishSensImuTransf && !mPublishImuTF) {
    return;
  }

  if (!mUsingIPC && mStaticImuTfPublished) {
    DEBUG_ONCE_TF("Static Imu TF and Transient Local message already published");
    return;
  }

  sl::Orientation sl_rot = mSlCamImuTransf.getOrientation();
  sl::Translation sl_tr = mSlCamImuTransf.getTranslation();

  auto cameraImuTransfMgs = std::make_unique<geometry_msgs::msg::TransformStamped>();

  cameraImuTransfMgs->header.stamp = get_clock()->now();

  cameraImuTransfMgs->header.frame_id = mLeftCamFrameId;
  cameraImuTransfMgs->child_frame_id = mImuFrameId;

  cameraImuTransfMgs->transform.rotation.x = sl_rot.ox;
  cameraImuTransfMgs->transform.rotation.y = sl_rot.oy;
  cameraImuTransfMgs->transform.rotation.z = sl_rot.oz;
  cameraImuTransfMgs->transform.rotation.w = sl_rot.ow;

  cameraImuTransfMgs->transform.translation.x = sl_tr.x;
  cameraImuTransfMgs->transform.translation.y = sl_tr.y;
  cameraImuTransfMgs->transform.translation.z = sl_tr.z;

  try {
    if (mPubCamImuTransf) {
      mPubCamImuTransf->publish(std::move(cameraImuTransfMgs));
    }
  } catch (std::system_error & e) {
    DEBUG_STREAM_COMM("Message publishing exception: " << e.what());
  } catch (...) {
    DEBUG_STREAM_COMM("Message publishing generic exception: ");
  }

  // Publish IMU TF as static TF
  if (!mPublishImuTF) {
    return;
  }

  // ----> Publish TF
  // RCLCPP_INFO(get_logger(), "Broadcasting Camera-IMU TF ");

  geometry_msgs::msg::TransformStamped transformStamped;

  transformStamped.header.stamp =
    get_clock()->now() + rclcpp::Duration(0, mTfOffset * 1e9);

  transformStamped.header.frame_id = mLeftCamFrameId;
  transformStamped.child_frame_id = mImuFrameId;

  transformStamped.transform.rotation.x = sl_rot.ox;
  transformStamped.transform.rotation.y = sl_rot.oy;
  transformStamped.transform.rotation.z = sl_rot.oz;
  transformStamped.transform.rotation.w = sl_rot.ow;

  transformStamped.transform.translation.x = sl_tr.x;
  transformStamped.transform.translation.y = sl_tr.y;
  transformStamped.transform.translation.z = sl_tr.z;

  if (mUsingIPC) {
    mTfBroadcaster->sendTransform(transformStamped);
    DEBUG_STREAM_TF(
      "Broadcasted new IMU dynamic transform: "
        << transformStamped.header.frame_id << " -> " << transformStamped.child_frame_id);
  } else {
    mStaticTfBroadcaster->sendTransform(transformStamped);
    DEBUG_STREAM_TF(
      "Broadcasted new IMU static transform: "
        << transformStamped.header.frame_id << " -> " << transformStamped.child_frame_id);
  }
  // <---- Publish TF

  // IMU TF publishing diagnostic
  double elapsed_sec = mImuTfFreqTimer.toc();
  mPubImuTF_sec->addValue(elapsed_sec);
  mImuTfFreqTimer.tic();

  // Debug info
  if (_debugTf) {
    double roll, pitch, yaw;
    tf2::Matrix3x3(
      tf2::Quaternion(
        transformStamped.transform.rotation.x,
        transformStamped.transform.rotation.y,
        transformStamped.transform.rotation.z,
        transformStamped.transform.rotation.w))
    .getRPY(roll, pitch, yaw);
    DEBUG_STREAM_TF(
      "TF ["
        << transformStamped.header.frame_id << " -> "
        << transformStamped.child_frame_id << "] Position: ("
        << transformStamped.transform.translation.x << ", "
        << transformStamped.transform.translation.y << ", "
        << transformStamped.transform.translation.z
        << ") - Orientation RPY: (" << roll * RAD2DEG << ", "
        << pitch * RAD2DEG << ", " << yaw * RAD2DEG << ")");
  }
}

void ZedCamera::threadFunc_zedGrab()
{
  DEBUG_STREAM_COMM("Grab thread started");

  // ----> Advanced thread settings
  DEBUG_STREAM_ADV("Grab thread settings");
  if (_debugAdvanced) {
    int policy;
    sched_param par;
    if (pthread_getschedparam(pthread_self(), &policy, &par)) {
      RCLCPP_WARN_STREAM(
        get_logger(), " ! Failed to get thread policy! - "
          << std::strerror(errno));
    } else {
      DEBUG_STREAM_ADV(
        " * Default GRAB thread (#"
          << pthread_self() << ") settings - Policy: "
          << sl_tools::threadSched2Str(policy).c_str()
          << " - Priority: " << par.sched_priority);
    }
  }

  if (mThreadSchedPolicy == "SCHED_OTHER") {
    sched_param par;
    par.sched_priority = 0;
    if (pthread_setschedparam(pthread_self(), SCHED_OTHER, &par)) {
      RCLCPP_WARN_STREAM(
        get_logger(), " ! Failed to set thread params! - "
          << std::strerror(errno));
    }
  } else if (mThreadSchedPolicy == "SCHED_BATCH") {
    sched_param par;
    par.sched_priority = 0;
    if (pthread_setschedparam(pthread_self(), SCHED_BATCH, &par)) {
      RCLCPP_WARN_STREAM(
        get_logger(), " ! Failed to set thread params! - "
          << std::strerror(errno));
    }
  } else if (mThreadSchedPolicy == "SCHED_FIFO") {
    sched_param par;
    par.sched_priority = mThreadPrioGrab;
    if (pthread_setschedparam(pthread_self(), SCHED_FIFO, &par)) {
      RCLCPP_WARN_STREAM(
        get_logger(), " ! Failed to set thread params! - "
          << std::strerror(errno));
    }
  } else if (mThreadSchedPolicy == "SCHED_RR") {
    sched_param par;
    par.sched_priority = mThreadPrioGrab;
    if (pthread_setschedparam(pthread_self(), SCHED_RR, &par)) {
      RCLCPP_WARN_STREAM(
        get_logger(), " ! Failed to set thread params! - "
          << std::strerror(errno));
    }
  } else {
    RCLCPP_WARN_STREAM(
      get_logger(), " ! Failed to set thread params! - Policy not supported");
  }

  if (_debugAdvanced) {
    int policy;
    sched_param par;
    if (pthread_getschedparam(pthread_self(), &policy, &par)) {
      RCLCPP_WARN_STREAM(
        get_logger(), " ! Failed to get thread policy! - "
          << std::strerror(errno));
    } else {
      DEBUG_STREAM_ADV(
        " * New GRAB thread (#"
          << pthread_self() << ") settings - Policy: "
          << sl_tools::threadSched2Str(policy).c_str()
          << " - Priority: " << par.sched_priority);
    }
  }
  // <---- Advanced thread settings

  mFrameCount = 0;

  // ----> Grab Runtime parameters
  mRunParams.enable_depth = false;
  mRunParams.measure3D_reference_frame = sl::REFERENCE_FRAME::CAMERA;
  mRunParams.remove_saturated_areas = mRemoveSatAreas;
  // <---- Grab Runtime parameters

  // Infinite grab thread
  while (1) {
    auto t0 = get_clock()->now().nanoseconds();
    try {
      // ----> Interruption check
      if (!rclcpp::ok()) {
        mThreadStop = true;
        DEBUG_STREAM_COMM("Ctrl+C received: stopping grab thread");
        break;
      }

      if (mThreadStop) {
        DEBUG_STREAM_COMM("Grab thread stopped");
        break;
      }
      // <---- Interruption check

      if (mSvoMode && mSvoPause) {
        if (!mGrabOnce) {
          rclcpp::sleep_for(100ms);
  #ifdef USE_SVO_REALTIME_PAUSE
          // Lock on Positional Tracking mutex to avoid race conditions
          std::lock_guard<std::mutex> lock(mPtMutex);

          // Dummy grab
          mZed->grab();
  #endif
          continue;
        } else {
          mGrabOnce = false; // Reset the flag and grab once
        }
      }

      if (mUseSimTime && !mClockAvailable) {
        rclcpp::Clock steady_clock(RCL_STEADY_TIME);
        RCLCPP_WARN_THROTTLE(
          get_logger(), steady_clock, 5000.0,
          "Waiting for a valid simulation time on the '/clock' topic...");
        continue;
      }

      sl_tools::StopWatch grabElabTimer(get_clock());

      // ----> Apply depth settings
      applyDepthSettings();
      // <---- Apply depth settings

      // ----> Apply video dynamic parameters
      if (!mSimMode && !mSvoMode) {
        applyVideoSettings();
      }
      // <---- Apply video dynamic parameters

      // ----> Check for Positional Tracking requirement
      if (isPosTrackingRequired() && !mPosTrackingStarted) {
        static int pt_err_count = 0;
        if (!startPosTracking()) {
          if (++pt_err_count >= 3) {
            RCLCPP_FATAL(
              get_logger(),
              "It's not possible to enable the required Positional "
              "Tracking module.");
            exit(EXIT_FAILURE);
          }
        } else {
          pt_err_count = 0;
        }
      }

      if (mGnssFusionEnabled && !mGnssFixValid) {
        rclcpp::Clock steady_clock(RCL_STEADY_TIME);
        RCLCPP_WARN_THROTTLE(
          get_logger(), steady_clock, 5000.0,
          " * Waiting for the first valid GNSS fix...");
      }
      // ----> Check for Positional Tracking requirement

      if (!mDepthDisabled) {
        // ----> Check for Spatial Mapping requirement

        mMappingMutex.lock();
        bool required = mMappingEnabled;

        if (required && !mSpatialMappingRunning) {
          start3dMapping();
        }
        mMappingMutex.unlock();

        // <---- Check for Spatial Mapping requirement

        // ----> Check for Object Detection requirement
        mObjDetMutex.lock();
        if (mObjDetEnabled && !mObjDetRunning) {
          startObjDetect();
          if (!sl_tools::isObjDetAvailable(mCamRealModel)) {
            mObjDetEnabled = false;
          }
        }
        mObjDetMutex.unlock();
        // ----> Check for Object Detection requirement

        // ----> Check for Body Tracking requirement
        mBodyTrkMutex.lock();
        if (mBodyTrkEnabled && !mBodyTrkRunning) {
          startBodyTracking();
          if (!sl_tools::isObjDetAvailable(mCamRealModel)) {
            mBodyTrkEnabled = false;
          }
        }
        mBodyTrkMutex.unlock();
        // ----> Check for Object Detection requirement
      }

      // ----> Grab freq calculation
      double elapsed_sec = mGrabFreqTimer.toc();
      mGrabPeriodMean_sec->addValue(elapsed_sec);
      mGrabFreqTimer.tic();

      // RCLCPP_INFO_STREAM(get_logger(), "Grab period: "
      // << mGrabPeriodMean_sec->getAvg() / 1e6
      // << " Freq: " << 1e6 / mGrabPeriodMean_usec->getAvg());
      // <---- Grab freq calculation

      // ----> Publish SVO Status information
      if (mSvoMode) {
        publishSvoStatus(mFrameTimestamp.nanoseconds());
      }
      // <---- Publish SVO Status information

      // Lock on Positional Tracking mutex to avoid race conditions
      std::lock_guard<std::mutex> lock(mPtMutex);

      // Start processing timer for diagnostic
      grabElabTimer.tic();

      // ZED grab
      //DEBUG_STREAM_COMM("Grab thread: grabbing frame #" << mFrameCount);

      mGrabStatus = mZed->grab(mRunParams);

      //DEBUG_COMM("Grabbed");

      // ----> Grab errors?
      // Note: disconnection are automatically handled by the ZED SDK
      if (mGrabStatus != sl::ERROR_CODE::SUCCESS) {
        if (mSvoMode && mGrabStatus == sl::ERROR_CODE::END_OF_SVOFILE_REACHED) {
          // ----> Check SVO status
          if (mSvoLoop) {
            mSvoLoopCount++;
            mZed->setSVOPosition(mSvoFrameStart);
            RCLCPP_WARN_STREAM(
              get_logger(),
              "SVO reached the end and it has been restarted from frame #" << mSvoFrameStart);
            rclcpp::sleep_for(
              std::chrono::microseconds(
                static_cast<int>(mGrabPeriodMean_sec->getAvg() * 1e6)));
            if (mResetPoseWithSvoLoop) {
              RCLCPP_WARN(
                get_logger(),
                " * Camera pose reset to initial conditions.");

              mResetOdomFromSrv = true;
              mOdomPath.clear();
              mPosePath.clear();

              // Restart tracking
              startPosTracking();
            }
            continue;
          } else {
            // ----> Stop all the other threads and Timers
            mThreadStop = true;
            if (mPathTimer) {mPathTimer->cancel();}
            if (mFusedPcTimer) {mFusedPcTimer->cancel();}
            if (mTempPubTimer) {mTempPubTimer->cancel();}
            if (mGnssPubCheckTimer) {mGnssPubCheckTimer->cancel();}
            // <---- Stop all the other threads and Timers

            RCLCPP_WARN(get_logger(), "SVO reached the end.");

            // Force SVO status update
            if (!publishSvoStatus(mFrameTimestamp.nanoseconds())) {
              RCLCPP_WARN(get_logger(), "Node stopped. Press Ctrl+C to exit.");
              break;
            } else {
              if (mPubSvoStatus) {
                RCLCPP_WARN_STREAM(
                  get_logger(),
                  "Waiting for SVO status subscribers to unsubscribe. Active subscribers: " <<
                    mPubSvoStatus->get_subscription_count());
              }
              mDiagUpdater.force_update();
              rclcpp::sleep_for(1s);
              continue;
            }
          }
          // <---- Check SVO status
        } else if (mGrabStatus == sl::ERROR_CODE::CAMERA_REBOOTING) {
          RCLCPP_ERROR_STREAM(
            get_logger(),
            "Connection issue detected: "
              << sl::toString(mGrabStatus).c_str());
          rclcpp::sleep_for(1s);
          continue;
        } else if (mGrabStatus == sl::ERROR_CODE::CAMERA_NOT_INITIALIZED ||
          mGrabStatus == sl::ERROR_CODE::FAILURE)
        {
          RCLCPP_ERROR_STREAM(
            get_logger(),
            "Camera issue detected: "
              << sl::toString(mGrabStatus).c_str() << ". Trying to recover the connection...");
          rclcpp::sleep_for(1s);
          continue;
        } else if (mGrabStatus == sl::ERROR_CODE::CORRUPTED_FRAME) {
          RCLCPP_WARN_STREAM(
            get_logger(),
            "Grab status degraded: "
              << sl::toString(mGrabStatus).c_str());
          static const int frame_grab_period =
            static_cast<int>(std::round(1000. / mCamGrabFrameRate));
        } else {
          RCLCPP_ERROR_STREAM(
            get_logger(),
            "Critical camera error: " << sl::toString(mGrabStatus).c_str()
                                      << ". NODE KILLED.");
          mZed.reset();
          exit(EXIT_FAILURE);
        }
      }
      // <---- Grab errors?

      mFrameCount++;
      if (mSvoMode) {
        mSvoFrameId = mZed->getSVOPosition();
        mSvoFrameCount = mZed->getSVONumberOfFrames();

        // ----> Publish Clock if required
        if (mUseSvoTimestamp && mPublishSvoClock) {
          publishClock(mZed->getTimestamp(sl::TIME_REFERENCE::IMAGE));
        }
        // <---- Publish Clock if required
      }

      if (mGnssFusionEnabled) {
        // Process Fusion data
        mFusionStatus = mFusion.process();
        // ----> Fusion errors?
        if (mFusionStatus != sl::FUSION_ERROR_CODE::SUCCESS &&
          mFusionStatus != sl::FUSION_ERROR_CODE::NO_NEW_DATA_AVAILABLE)
        {
          RCLCPP_ERROR_STREAM(
            get_logger(),
            "Fusion error: " << sl::toString(mFusionStatus).c_str());
        }
        // <---- Fusion errors?
      }

      // ----> Timestamp
      if (mSvoMode) {
        if (mUseSvoTimestamp) {
          mFrameTimestamp = sl_tools::slTime2Ros(mZed->getTimestamp(sl::TIME_REFERENCE::IMAGE));
        } else {
          mFrameTimestamp =
            sl_tools::slTime2Ros(mZed->getTimestamp(sl::TIME_REFERENCE::CURRENT));
        }
      } else if (mSimMode) {
        if (mUseSimTime) {
          mFrameTimestamp = get_clock()->now();
        } else {
          mFrameTimestamp = sl_tools::slTime2Ros(
            mZed->getTimestamp(sl::TIME_REFERENCE::IMAGE));
        }
      } else {
        mFrameTimestamp =
          sl_tools::slTime2Ros(mZed->getTimestamp(sl::TIME_REFERENCE::IMAGE));
      }
      //DEBUG_STREAM_COMM("Grab timestamp: " << mFrameTimestamp.nanoseconds() << " nsec");
      // <---- Timestamp

      if (mStreamingServerRequired && !mStreamingServerRunning) {
        DEBUG_STR("Streaming server required, but not running");
        startStreamingServer();
      }

      if (!mSimMode) {
        if (mGnssFusionEnabled && mGnssFixNew) {
          mGnssFixNew = false;

          rclcpp::Time real_frame_ts = sl_tools::slTime2Ros(
            mZed->getTimestamp(sl::TIME_REFERENCE::IMAGE));
          DEBUG_STREAM_GNSS(
            "GNSS synced frame ts: "
              << real_frame_ts.nanoseconds() << " nsec");
          float dT_sec = (static_cast<float>(real_frame_ts.nanoseconds()) -
            static_cast<float>(mGnssTimestamp.nanoseconds())) /
            1e9;
          DEBUG_STREAM_GNSS(
            "DeltaT: "
              << dT_sec << " sec [" << std::fixed << std::setprecision(9)
              << static_cast<float>(real_frame_ts.nanoseconds()) / 1e9 << "-"
              << static_cast<float>(mGnssTimestamp.nanoseconds()) / 1e9 << "]");

          if (dT_sec < 0.0) {
            RCLCPP_WARN_STREAM(
              get_logger(),
              "GNSS sensor and ZED Timestamps are not good. dT = " << dT_sec
                                                                   << " sec");
          }
        }
      }

      publishHealthStatus();

      // ----> Check recording status
      mRecMutex.lock();
      if (mRecording) {
        mRecStatus = mZed->getRecordingStatus();
        static int svo_rec_err_count = 0;
        if (mRecStatus.is_recording && !mRecStatus.status) {
          if (++svo_rec_err_count > 3) {
            rclcpp::Clock steady_clock(RCL_STEADY_TIME);
            RCLCPP_WARN_THROTTLE(
              get_logger(), steady_clock, 1000.0,
              "Error saving frame to SVO");
          }
        } else {
          svo_rec_err_count = 0;
        }
      }
      mRecMutex.unlock();
      // <---- Check recording status

      // ----> Retrieve Image/Depth data if someone has subscribed to
      processVideoDepth();
      // <---- Retrieve Image/Depth data if someone has subscribed to

      if (!mDepthDisabled) {
        // ----> Retrieve the point cloud if someone has subscribed to
        processPointCloud();
        // <---- Retrieve the point cloud if someone has subscribed to

        // ----> Localization processing
        if (mPosTrackingStarted) {
          if (!mSvoPause) {
            DEBUG_PT("================================================================");
            DEBUG_PT("=== processOdometry ===");
            processOdometry();
            DEBUG_PT("=== processPose ===");
            processPose();
            if (mGnssFusionEnabled) {
              if (mSvoMode) {
                DEBUG_PT("=== processSvoGnssData ===");
                processSvoGnssData();
              }
              DEBUG_PT("=== processGeoPose ===");
              processGeoPose();
            }
          }

          // Publish `odom` and `map` TFs at the grab frequency
          // RCLCPP_INFO(get_logger(), "Publishing TF -> threadFunc_zedGrab");
          DEBUG_PT("=== publishTFs ===");
          publishTFs(mFrameTimestamp);
        }
        // <---- Localization processing

        mObjDetMutex.lock();
        if (mObjDetRunning) {
          processDetectedObjects(mFrameTimestamp);
        }
        mObjDetMutex.unlock();

        mBodyTrkMutex.lock();
        if (mBodyTrkRunning) {
          processBodies(mFrameTimestamp);
        }
        mBodyTrkMutex.unlock();

        // ----> Region of interest
        processRtRoi(mFrameTimestamp);
        // <---- Region of interest
      }

      // Diagnostic statistics update
      double mean_elab_sec = mElabPeriodMean_sec->addValue(grabElabTimer.toc());
    } catch (...) {
      rcutils_reset_error();
      DEBUG_STREAM_COMM("threadFunc_zedGrab: Generic exception.");
      continue;
    }

    if (mSvoMode && !mSvoRealtime) {
      double effective_grab_period = mElabPeriodMean_sec->getAvg();
      mSvoExpectedPeriod = 1.0 / (mSvoRate * static_cast<double>(mCamGrabFrameRate));
      double sleep = std::max(0.001, mSvoExpectedPeriod - effective_grab_period);
      rclcpp::sleep_for(std::chrono::milliseconds(static_cast<int>(sleep * 1000)));


      DEBUG_STREAM_COMM(
        "SVO sleep time: " << sleep << " sec - Expecter grab period:"
                           << mSvoExpectedPeriod << " sec - Elab time:"
                           << effective_grab_period << " sec");
    }
  }

  // Stop the heartbeat
  mHeartbeatTimer->cancel();

  DEBUG_STREAM_COMM("Grab thread finished");
}

bool ZedCamera::publishSensorsData(rclcpp::Time force_ts)
{
  if (mGrabStatus != sl::ERROR_CODE::SUCCESS && mGrabStatus != sl::ERROR_CODE::CORRUPTED_FRAME) {
    DEBUG_SENS("Camera not ready. Sensor data not published");
    rclcpp::sleep_for(1s);
    return false;
  }

  // ----> Subscribers count
  DEBUG_STREAM_SENS("Sensors callback: counting subscribers");

  size_t imu_SubCount = 0;
  size_t imu_RawSubCount = 0;
  size_t imu_TempSubCount = 0;
  size_t imu_MagSubCount = 0;
  size_t pressSubCount = 0;

  try {
    if (mPubImu) {imu_SubCount = count_subscribers(mPubImu->get_topic_name());}
    if (mPubImuRaw) {imu_RawSubCount = count_subscribers(mPubImuRaw->get_topic_name());}
    imu_MagSubCount = 0;
    pressSubCount = 0;

    if (sl_tools::isZED2OrZED2i(mCamRealModel)) {
      if (mPubImuMag) {imu_MagSubCount = count_subscribers(mPubImuMag->get_topic_name());}
      if (mPubPressure) {pressSubCount = count_subscribers(mPubPressure->get_topic_name());}
    }
  } catch (...) {
    rcutils_reset_error();
    DEBUG_STREAM_SENS("pubSensorsData: Exception while counting subscribers");
    return false;
  }
  // <---- Subscribers count

  // ----> Grab data and setup timestamps
  DEBUG_STREAM_ONCE_SENS("Sensors callback: Grab data and setup timestamps");
  rclcpp::Time ts_imu;
  rclcpp::Time ts_baro;
  rclcpp::Time ts_mag;

  rclcpp::Time now = get_clock()->now();

  sl::SensorsData sens_data;
  sl::ERROR_CODE err;

  if (mSensCameraSync) {
    err = mZed->getSensorsData(sens_data, sl::TIME_REFERENCE::IMAGE);
  } else {
    err = mZed->getSensorsData(sens_data, sl::TIME_REFERENCE::CURRENT);
  }

  if (err != sl::ERROR_CODE::SUCCESS) {
    if (mSvoMode && err != sl::ERROR_CODE::SENSORS_NOT_AVAILABLE) {
      RCLCPP_WARN_STREAM(
        get_logger(), "sl::getSensorsData error: "
          << sl::toString(err).c_str());
    }
    return false;
  }

  if (mSensCameraSync) {
    ts_imu = force_ts;
    ts_baro = force_ts;
    ts_mag = force_ts;
  } else if (mSvoMode && !mUseSvoTimestamp) {
    ts_imu = now;
    ts_baro = now;
    ts_mag = now;
  } else if (mSimMode) {
    if (mUseSimTime) {
      ts_imu = now;
    } else {
      ts_imu = sl_tools::slTime2Ros(sens_data.imu.timestamp);
    }
    ts_baro = ts_imu;
    ts_mag = ts_imu;
  } else {
    ts_imu = sl_tools::slTime2Ros(sens_data.imu.timestamp);
    ts_baro = sl_tools::slTime2Ros(sens_data.barometer.timestamp);
    ts_mag = sl_tools::slTime2Ros(sens_data.magnetometer.timestamp);
  }
  // <---- Grab data and setup timestamps

  // ----> Check for duplicated data
  bool new_imu_data = ts_imu != mLastTs_imu;
  double dT = ts_imu.seconds() - mLastTs_imu.seconds();

  bool new_baro_data = ts_baro != mLastTs_baro;
  mLastTs_baro = ts_baro;
  bool new_mag_data = ts_mag != mLastTs_mag;
  mLastTs_mag = ts_mag;

  // ----> Respect data frequency for SVO2
  if (mSvoMode) {
    const double imu_period = 1.0 / mSensPubRate;

    if (dT < imu_period) {
      DEBUG_SENS("SENSOR: IMU data not ready yet");
      return false;
    }
  }
  DEBUG_STREAM_SENS(
    "IMU TS: " << ts_imu.seconds() << " - Grab TS: " << mFrameTimestamp.seconds() << " - Diff: " <<
      mFrameTimestamp.seconds() - ts_imu.seconds());
  // <---- Respect data frequency for SVO2

  if (!new_imu_data && !new_baro_data && !new_mag_data) {
    DEBUG_STREAM_SENS("No new sensors data");
    return false;
  }

  if (mSimMode) {
    new_baro_data = false;
    new_mag_data = false;
  }
  // <---- Check for duplicated data

  mLastTs_imu = ts_imu;

  DEBUG_STREAM_SENS("SENSOR LAST PERIOD: " << dT << " sec @" << 1. / dT << " Hz");

  // ----> Sensors freq for diagnostic
  if (new_imu_data) {
    double mean = mImuPeriodMean_sec->addValue(mImuFreqTimer.toc());
    mImuFreqTimer.tic();

    DEBUG_STREAM_SENS("Thread New data MEAN freq: " << 1. / mean);
  }

  if (new_baro_data) {
    double mean = mBaroPeriodMean_sec->addValue(mBaroFreqTimer.toc());
    mBaroFreqTimer.tic();
    DEBUG_STREAM_SENS("Barometer freq: " << 1. / mean);
  }

  if (new_mag_data) {
    double mean = mMagPeriodMean_sec->addValue(mMagFreqTimer.toc());
    mMagFreqTimer.tic();

    DEBUG_STREAM_SENS("Magnetometer freq: " << 1. / mean);
  }
  // <---- Sensors freq for diagnostic

  // ----> Sensors data publishing
  if (new_imu_data) {
    publishImuFrameAndTopic();

    if (imu_SubCount > 0) {
      mImuPublishing = true;

      auto imuMsg = std::make_unique<sensor_msgs::msg::Imu>();

      imuMsg->header.stamp = mUsePubTimestamps ? get_clock()->now() : ts_imu;
      imuMsg->header.frame_id = mImuFrameId;

      imuMsg->orientation.x = sens_data.imu.pose.getOrientation()[0];
      imuMsg->orientation.y = sens_data.imu.pose.getOrientation()[1];
      imuMsg->orientation.z = sens_data.imu.pose.getOrientation()[2];
      imuMsg->orientation.w = sens_data.imu.pose.getOrientation()[3];

      imuMsg->angular_velocity.x = sens_data.imu.angular_velocity[0] * DEG2RAD;
      imuMsg->angular_velocity.y = sens_data.imu.angular_velocity[1] * DEG2RAD;
      imuMsg->angular_velocity.z = sens_data.imu.angular_velocity[2] * DEG2RAD;

      imuMsg->linear_acceleration.x = sens_data.imu.linear_acceleration[0];
      imuMsg->linear_acceleration.y = sens_data.imu.linear_acceleration[1];
      imuMsg->linear_acceleration.z = sens_data.imu.linear_acceleration[2];

      // ----> Covariances copy
      // Note: memcpy not allowed because ROS 2 uses double and ZED SDK uses
      // float
      for (int i = 0; i < 3; ++i) {
        int r = 0;

        if (i == 0) {
          r = 0;
        } else if (i == 1) {
          r = 1;
        } else {
          r = 2;
        }

        imuMsg->orientation_covariance[i * 3 + 0] =
          sens_data.imu.pose_covariance.r[r * 3 + 0] * DEG2RAD * DEG2RAD;
        imuMsg->orientation_covariance[i * 3 + 1] =
          sens_data.imu.pose_covariance.r[r * 3 + 1] * DEG2RAD * DEG2RAD;
        imuMsg->orientation_covariance[i * 3 + 2] =
          sens_data.imu.pose_covariance.r[r * 3 + 2] * DEG2RAD * DEG2RAD;

        imuMsg->linear_acceleration_covariance[i * 3 + 0] =
          sens_data.imu.linear_acceleration_covariance.r[r * 3 + 0];
        imuMsg->linear_acceleration_covariance[i * 3 + 1] =
          sens_data.imu.linear_acceleration_covariance.r[r * 3 + 1];
        imuMsg->linear_acceleration_covariance[i * 3 + 2] =
          sens_data.imu.linear_acceleration_covariance.r[r * 3 + 2];

        imuMsg->angular_velocity_covariance[i * 3 + 0] =
          sens_data.imu.angular_velocity_covariance.r[r * 3 + 0] * DEG2RAD *
          DEG2RAD;
        imuMsg->angular_velocity_covariance[i * 3 + 1] =
          sens_data.imu.angular_velocity_covariance.r[r * 3 + 1] * DEG2RAD *
          DEG2RAD;
        imuMsg->angular_velocity_covariance[i * 3 + 2] =
          sens_data.imu.angular_velocity_covariance.r[r * 3 + 2] * DEG2RAD *
          DEG2RAD;
      }
      // <---- Covariances copy

      DEBUG_STREAM_SENS("Publishing IMU message");
      try {
        if (mPubImu) {mPubImu->publish(std::move(imuMsg));}
      } catch (std::system_error & e) {
        DEBUG_STREAM_COMM("Message publishing exception: " << e.what());
      } catch (...) {
        DEBUG_STREAM_COMM("Message publishing generic exception: ");
      }
    } else {
      mImuPublishing = false;
    }

    if (imu_RawSubCount > 0) {
      mImuPublishing = true;

      auto imuRawMsg = std::make_unique<sensor_msgs::msg::Imu>();

      imuRawMsg->header.stamp = mUsePubTimestamps ? get_clock()->now() : ts_imu;
      imuRawMsg->header.frame_id = mImuFrameId;

      imuRawMsg->angular_velocity.x =
        sens_data.imu.angular_velocity_uncalibrated[0] * DEG2RAD;
      imuRawMsg->angular_velocity.y =
        sens_data.imu.angular_velocity_uncalibrated[1] * DEG2RAD;
      imuRawMsg->angular_velocity.z =
        sens_data.imu.angular_velocity_uncalibrated[2] * DEG2RAD;

      imuRawMsg->linear_acceleration.x = sens_data.imu.linear_acceleration_uncalibrated[0];
      imuRawMsg->linear_acceleration.y = sens_data.imu.linear_acceleration_uncalibrated[1];
      imuRawMsg->linear_acceleration.z = sens_data.imu.linear_acceleration_uncalibrated[2];

      // ----> Covariances copy
      // Note: memcpy not allowed because ROS 2 uses double and ZED SDK uses
      // float
      for (int i = 0; i < 3; ++i) {
        int r = 0;

        if (i == 0) {
          r = 0;
        } else if (i == 1) {
          r = 1;
        } else {
          r = 2;
        }

        imuRawMsg->linear_acceleration_covariance[i * 3 + 0] =
          sens_data.imu.linear_acceleration_covariance.r[r * 3 + 0];
        imuRawMsg->linear_acceleration_covariance[i * 3 + 1] =
          sens_data.imu.linear_acceleration_covariance.r[r * 3 + 1];
        imuRawMsg->linear_acceleration_covariance[i * 3 + 2] =
          sens_data.imu.linear_acceleration_covariance.r[r * 3 + 2];

        imuRawMsg->angular_velocity_covariance[i * 3 + 0] =
          sens_data.imu.angular_velocity_covariance.r[r * 3 + 0] * DEG2RAD *
          DEG2RAD;
        imuRawMsg->angular_velocity_covariance[i * 3 + 1] =
          sens_data.imu.angular_velocity_covariance.r[r * 3 + 1] * DEG2RAD *
          DEG2RAD;
        imuRawMsg->angular_velocity_covariance[i * 3 + 2] =
          sens_data.imu.angular_velocity_covariance.r[r * 3 + 2] * DEG2RAD *
          DEG2RAD;
      }
      // <---- Covariances copy

      DEBUG_STREAM_SENS("Publishing IMU RAW message");
      try {
        if (mPubImuRaw) {mPubImuRaw->publish(std::move(imuRawMsg));}
      } catch (std::system_error & e) {
        DEBUG_STREAM_COMM("Message publishing exception: " << e.what());
      } catch (...) {
        DEBUG_STREAM_COMM("Message publishing generic exception: ");
      }
    }
  }

  if (sens_data.barometer.is_available && new_baro_data) {
    if (pressSubCount > 0) {
      mBaroPublishing = true;

      auto pressMsg = std::make_unique<sensor_msgs::msg::FluidPressure>();

      pressMsg->header.stamp = mUsePubTimestamps ? get_clock()->now() : ts_baro;
      pressMsg->header.frame_id = mBaroFrameId;
      pressMsg->fluid_pressure =
        sens_data.barometer.pressure;    // Pascals -> see
      // https://github.com/ros2/common_interfaces/blob/humble/sensor_msgs/msg/FluidPressure.msg
      pressMsg->variance = 1.0585e-2;

      DEBUG_STREAM_SENS("Publishing PRESS message");
      try {
        if (mPubPressure) {mPubPressure->publish(std::move(pressMsg));}
      } catch (std::system_error & e) {
        DEBUG_STREAM_COMM("Message publishing exception: " << e.what());
      } catch (...) {
        DEBUG_STREAM_COMM("Message publishing generic exception: ");
      }
    } else {
      mBaroPublishing = false;
    }
  }

  if (sens_data.magnetometer.is_available && new_mag_data) {
    if (imu_MagSubCount > 0) {
      mMagPublishing = true;

      auto magMsg = std::make_unique<sensor_msgs::msg::MagneticField>();

      magMsg->header.stamp = mUsePubTimestamps ? get_clock()->now() : ts_mag;
      magMsg->header.frame_id = mMagFrameId;
      magMsg->magnetic_field.x =
        sens_data.magnetometer.magnetic_field_calibrated.x * 1e-6;    // Tesla
      magMsg->magnetic_field.y =
        sens_data.magnetometer.magnetic_field_calibrated.y * 1e-6;    // Tesla
      magMsg->magnetic_field.z =
        sens_data.magnetometer.magnetic_field_calibrated.z * 1e-6;    // Tesla
      magMsg->magnetic_field_covariance[0] = 0.039e-6;
      magMsg->magnetic_field_covariance[1] = 0.0f;
      magMsg->magnetic_field_covariance[2] = 0.0f;
      magMsg->magnetic_field_covariance[3] = 0.0f;
      magMsg->magnetic_field_covariance[4] = 0.037e-6;
      magMsg->magnetic_field_covariance[5] = 0.0f;
      magMsg->magnetic_field_covariance[6] = 0.0f;
      magMsg->magnetic_field_covariance[7] = 0.0f;
      magMsg->magnetic_field_covariance[8] = 0.047e-6;

      DEBUG_STREAM_SENS("Publishing MAG message");
      try {
        if (mPubImuMag) {mPubImuMag->publish(std::move(magMsg));}
      } catch (std::system_error & e) {
        DEBUG_STREAM_COMM("Message publishing exception: " << e.what());
      } catch (...) {
        DEBUG_STREAM_COMM("Message publishing generic exception: ");
      }
    } else {
      mMagPublishing = false;
    }
  }
  // <---- Sensors data publishing

  return true;
}

void ZedCamera::publishTFs(rclcpp::Time t)
{
  // DEBUG_STREAM_TF("publishTFs");

  // RCLCPP_INFO_STREAM(get_logger(), "publishTFs - t type:" <<
  // t.get_clock_type());

  publishCameraTFs(t);

  if (!mPosTrackingReady) {
    return;
  }

  if (t == TIMEZERO_ROS) {
    DEBUG_STREAM_TF("Time zero: not publishing TFs");
    return;
  }

  // Publish pose tf only if enabled
  if (mDepthMode != sl::DEPTH_MODE::NONE && mPublishTF) {
    publishOdomTF(t);  // publish the base Frame in odometry frame

    if (mPublishMapTF) {
      publishPoseTF(t);  // publish the odometry Frame in map frame
    }
  }
}

void ZedCamera::publishCameraTFs(rclcpp::Time t)
{
  // DEBUG_STREAM_TF("publishCameraTFs");

  if (!mUsingIPC && mStaticTfPublished) {
    DEBUG_ONCE_TF("Static Camera TF already broadcasted");
    return;
  }

  auto calib_params = mZed->getCameraInformation().camera_configuration.calibration_parameters;
  const double baseline = static_cast<double>(calib_params.getCameraBaseline());
  sl::Transform stereo_transform = calib_params.stereo_transform;

  DEBUG_STREAM_TF("Calibrated Camera baseline: " << baseline << " m");
  DEBUG_STREAM_TF(
    "SDK Stereo Transform T: [" << stereo_transform.getTranslation().x << ", "
                                << stereo_transform.getTranslation().y << ", "
                                << stereo_transform.getTranslation().z << "]");
  DEBUG_STREAM_TF(
    "SDK Stereo Transform R: ["
      << stereo_transform.getOrientation().x << ", "
      << stereo_transform.getOrientation().y << ", "
      << stereo_transform.getOrientation().z << ", "
      << stereo_transform.getOrientation().w << "]");

  // ----> Validate data
  if (stereo_transform.getTranslation().x != 0.0 ||
    stereo_transform.getTranslation().z != 0.0)
  {
    RCLCPP_WARN_STREAM(
      get_logger(),
      "Unexpected calibrated stereo transform translation: ["
        << stereo_transform.getTranslation().x << ", "
        << stereo_transform.getTranslation().y << ", "
        << stereo_transform.getTranslation().z << "]. Expected [0, " << baseline << ", 0].");
  }
  if (stereo_transform.getOrientation().x != 0.0 ||
    stereo_transform.getOrientation().y != 0.0 ||
    stereo_transform.getOrientation().z != 0.0 ||
    stereo_transform.getOrientation().w != 1.0)
  {
    RCLCPP_WARN_STREAM(
      get_logger(),
      "Unexpected calibrated stereo transform rotation: ["
        << stereo_transform.getOrientation().x << ", "
        << stereo_transform.getOrientation().y << ", "
        << stereo_transform.getOrientation().z << ", "
        << stereo_transform.getOrientation().w << "]. Expected [0, 0, 0, 1].");
  }
  if (baseline != -stereo_transform.getTranslation().y) {
    RCLCPP_WARN_STREAM(
      get_logger(),
      "Baseline mismatch: Camera baseline is " << baseline << " m but calibrated stereo transform y-translation is " <<
        stereo_transform.getTranslation().y << " m.");
  }
  RCLCPP_WARN_STREAM(
    get_logger(), "Please report this problem to Stereolabs support if you see this message, "
    "adding information about your camera model and serial number: "
      << sl::toString(mCamRealModel) << " - " << mCamSerialNumber);
  // <---- Validate data

  double height = 0.0;
  double bottom_slope = 0.0;
  double screw_offset_x = 0.0;
  double screw_offset_z = 0.0;
  double optical_offset_x = 0.0;

  switch (mCamRealModel) {
    case sl::MODEL::ZED:
      optical_offset_x = -0.01;
      break;
    case sl::MODEL::ZED_M:
      optical_offset_x = 0.0;
      break;
    case sl::MODEL::ZED2:
      optical_offset_x = -0.01;
      break;
    case sl::MODEL::ZED2i:
      optical_offset_x = -0.01;
      break;
    case sl::MODEL::ZED_X:
    case sl::MODEL::ZED_XM:
    case sl::MODEL::ZED_X_HDR:
    case sl::MODEL::ZED_X_HDR_MAX:
    case sl::MODEL::ZED_X_HDR_MINI:
      optical_offset_x = -0.01;
      break;
    case sl::MODEL::VIRTUAL_ZED_X:
      optical_offset_x = -0.01;
      break;
    default:
      RCLCPP_ERROR_STREAM(
        get_logger(),
        "Unknown camera model for static TF publishing: "
          << sl::toString(mCamRealModel).c_str());
      mZed.reset();
      exit(EXIT_FAILURE);
  }

  // ----> Lambda function to publish transform with debug info
  auto publishTransform = [&](const geometry_msgs::msg::TransformStamped & tf) {
      if (mUsingIPC) {
        mTfBroadcaster->sendTransform(tf);
        DEBUG_STREAM_TF(
          "Broadcasted new dynamic transform: "
            << tf.header.frame_id << " -> " << tf.child_frame_id);
      } else {
        mStaticTfBroadcaster->sendTransform(tf);
        DEBUG_STREAM_TF(
          "Broadcasted new static transform: "
            << tf.header.frame_id << " -> " << tf.child_frame_id);
      }
      double roll, pitch, yaw;
      tf2::Matrix3x3(
        tf2::Quaternion(
          tf.transform.rotation.x, tf.transform.rotation.y,
          tf.transform.rotation.z, tf.transform.rotation.w)).getRPY(roll, pitch, yaw);
      RCLCPP_INFO_STREAM(
        get_logger(), "TF [" << tf.header.frame_id << " -> " << tf.child_frame_id << "] Position: ("
                             << tf.transform.translation.x << ", " << tf.transform.translation.y << ", " << tf.transform.translation.z
                             << ") - Orientation RPY: (" << roll * RAD2DEG << ", " << pitch * RAD2DEG << ", " << yaw * RAD2DEG <<
          ")");
    };
  // <---- Lambda function to publish transform with debug info

  // ----> Common info
  geometry_msgs::msg::TransformStamped transformStamped;
  transformStamped.header.stamp =
    mUsePubTimestamps ? get_clock()->now() :
    (t + rclcpp::Duration(0, mTfOffset * 1e9));
  // <---- Common info

  // ----> New camera_center -> left_camera_frame
  transformStamped.header.frame_id = mCenterFrameId;
  transformStamped.child_frame_id = mLeftCamFrameId;

  transformStamped.transform.translation.x = optical_offset_x;
  transformStamped.transform.translation.y = baseline / 2.0;
  transformStamped.transform.translation.z = 0.0;
  transformStamped.transform.rotation.x = 0.0;
  transformStamped.transform.rotation.y = 0.0;
  transformStamped.transform.rotation.z = 0.0;
  transformStamped.transform.rotation.w = 1.0;

  // Publish transformation
  publishTransform(transformStamped);
  // <---- New camera_center -> left_camera_frame

  // ----> Newcamera_center -> right_camera_frame
  transformStamped.header.frame_id = mCenterFrameId;
  transformStamped.child_frame_id = mRightCamFrameId;

  transformStamped.transform.translation.x = optical_offset_x;
  transformStamped.transform.translation.y = -baseline / 2.0;
  transformStamped.transform.translation.z = 0.0;
  transformStamped.transform.rotation.x = 0.0;
  transformStamped.transform.rotation.y = 0.0;
  transformStamped.transform.rotation.z = 0.0;
  transformStamped.transform.rotation.w = 1.0;

  // Publish transformation
  publishTransform(transformStamped);
  // <---- New camera_center -> right_camera_frame

  // at the end
  mStaticTfPublished = true;
}

void ZedCamera::publishOdomTF(rclcpp::Time t)
{
  // DEBUG_STREAM_TF("publishOdomTF");

  // ----> Avoid duplicated TF publishing
  if (t == mLastTs_odom) {
    return;
  }
  mLastTs_odom = t;
  // <---- Avoid duplicated TF publishing

  if (!mSensor2BaseTransfValid) {
    getSens2BaseTransform();
  }

  if (!mSensor2CameraTransfValid) {
    getSens2CameraTransform();
  }

  if (!mCamera2BaseTransfValid) {
    getCamera2BaseTransform();
  }

  geometry_msgs::msg::TransformStamped transformStamped;

  transformStamped.header.stamp =
    mUsePubTimestamps ? get_clock()->now() :
    (t + rclcpp::Duration(0, mTfOffset * 1e9));

  // RCLCPP_INFO_STREAM(get_logger(), "Odom TS: " <<
  // transformStamped.header.stamp);

  transformStamped.header.frame_id = mOdomFrameId;
  transformStamped.child_frame_id = mBaseFrameId;
  // conversion from Tranform to message
  tf2::Vector3 translation = mOdom2BaseTransf.getOrigin();
  tf2::Quaternion quat = mOdom2BaseTransf.getRotation();
  transformStamped.transform.translation.x = translation.x();
  transformStamped.transform.translation.y = translation.y();
  transformStamped.transform.translation.z = translation.z();
  transformStamped.transform.rotation.x = quat.x();
  transformStamped.transform.rotation.y = quat.y();
  transformStamped.transform.rotation.z = quat.z();
  transformStamped.transform.rotation.w = quat.w();

  // Publish transformation
  mTfBroadcaster->sendTransform(transformStamped);

  // Odom TF publishing diagnostic
  double elapsed_sec = mOdomFreqTimer.toc();
  mPubOdomTF_sec->addValue(elapsed_sec);
  mOdomFreqTimer.tic();

  // Debug info
  if (_debugTf) {
    double roll, pitch, yaw;
    tf2::Matrix3x3(
      tf2::Quaternion(
        transformStamped.transform.rotation.x,
        transformStamped.transform.rotation.y,
        transformStamped.transform.rotation.z,
        transformStamped.transform.rotation.w))
    .getRPY(roll, pitch, yaw);
    DEBUG_STREAM_TF(
      "TF [" << transformStamped.header.frame_id << " -> "
             << transformStamped.child_frame_id << "] Position: ("
             << transformStamped.transform.translation.x << ", "
             << transformStamped.transform.translation.y << ", "
             << transformStamped.transform.translation.z
             << ") - Orientation RPY: (" << roll * RAD2DEG << ", "
             << pitch * RAD2DEG << ", " << yaw * RAD2DEG << ")");
  }
}

void ZedCamera::publishPoseTF(rclcpp::Time t)
{
  // DEBUG_STREAM_TF("publishPoseTF");

  // ----> Avoid duplicated TF publishing
  if (t == mLastTs_pose) {
    return;
  }
  mLastTs_pose = t;
  // <---- Avoid duplicated TF publishing

  if (!mSensor2BaseTransfValid) {
    getSens2BaseTransform();
  }

  if (!mSensor2CameraTransfValid) {
    getSens2CameraTransform();
  }

  if (!mCamera2BaseTransfValid) {
    getCamera2BaseTransform();
  }

  geometry_msgs::msg::TransformStamped transformStamped;

  transformStamped.header.stamp =
    mUsePubTimestamps ? get_clock()->now() :
    (t + rclcpp::Duration(0, mTfOffset * 1e9));
  transformStamped.header.frame_id = mMapFrameId;
  transformStamped.child_frame_id = mOdomFrameId;
  // conversion from Tranform to message
  tf2::Vector3 translation = mMap2OdomTransf.getOrigin();
  tf2::Quaternion quat = mMap2OdomTransf.getRotation();
  transformStamped.transform.translation.x = translation.x();
  transformStamped.transform.translation.y = translation.y();
  transformStamped.transform.translation.z = translation.z();
  transformStamped.transform.rotation.x = quat.x();
  transformStamped.transform.rotation.y = quat.y();
  transformStamped.transform.rotation.z = quat.z();
  transformStamped.transform.rotation.w = quat.w();

  // Publish transformation
  mTfBroadcaster->sendTransform(transformStamped);

  // Pose TF publishing diagnostic
  double elapsed_sec = mPoseFreqTimer.toc();
  mPubPoseTF_sec->addValue(elapsed_sec);
  mPoseFreqTimer.tic();

  // Debug info
  if (_debugTf) {
    double roll, pitch, yaw;
    tf2::Matrix3x3(
      tf2::Quaternion(
        transformStamped.transform.rotation.x,
        transformStamped.transform.rotation.y,
        transformStamped.transform.rotation.z,
        transformStamped.transform.rotation.w))
    .getRPY(roll, pitch, yaw);
    RCLCPP_INFO_STREAM(
      get_logger(),
      "TF ["
        << transformStamped.header.frame_id << " -> "
        << transformStamped.child_frame_id << "] Position: ("
        << transformStamped.transform.translation.x << ", "
        << transformStamped.transform.translation.y << ", "
        << transformStamped.transform.translation.z
        << ") - Orientation RPY: (" << roll * RAD2DEG << ", "
        << pitch * RAD2DEG << ", " << yaw * RAD2DEG << ")");
  }
}

void ZedCamera::threadFunc_pubSensorsData()
{
  DEBUG_STREAM_SENS("Sensors thread started");

  // ----> Advanced thread settings
  DEBUG_STREAM_ADV("Sensors thread settings");
  if (_debugAdvanced) {
    int policy;
    sched_param par;
    if (pthread_getschedparam(pthread_self(), &policy, &par)) {
      RCLCPP_WARN_STREAM(
        get_logger(), " ! Failed to get thread policy! - "
          << std::strerror(errno));
    } else {
      DEBUG_STREAM_ADV(
        " * Default Sensors thread (#"
          << pthread_self() << ") settings - Policy: "
          << sl_tools::threadSched2Str(policy).c_str()
          << " - Priority: " << par.sched_priority);
    }
  }

  if (mThreadSchedPolicy == "SCHED_OTHER") {
    sched_param par;
    par.sched_priority = 0;
    if (pthread_setschedparam(pthread_self(), SCHED_OTHER, &par)) {
      RCLCPP_WARN_STREAM(
        get_logger(), " ! Failed to set thread params! - "
          << std::strerror(errno));
    }
  } else if (mThreadSchedPolicy == "SCHED_BATCH") {
    sched_param par;
    par.sched_priority = 0;
    if (pthread_setschedparam(pthread_self(), SCHED_BATCH, &par)) {
      RCLCPP_WARN_STREAM(
        get_logger(), " ! Failed to set thread params! - "
          << std::strerror(errno));
    }
  } else if (mThreadSchedPolicy == "SCHED_FIFO") {
    sched_param par;
    par.sched_priority = mThreadPrioSens;
    if (pthread_setschedparam(pthread_self(), SCHED_FIFO, &par)) {
      RCLCPP_WARN_STREAM(
        get_logger(), " ! Failed to set thread params! - "
          << std::strerror(errno));
    }
  } else if (mThreadSchedPolicy == "SCHED_RR") {
    sched_param par;
    par.sched_priority = mThreadPrioSens;
    if (pthread_setschedparam(pthread_self(), SCHED_RR, &par)) {
      RCLCPP_WARN_STREAM(
        get_logger(), " ! Failed to set thread params! - "
          << std::strerror(errno));
    }
  } else {
    RCLCPP_WARN_STREAM(
      get_logger(), " ! Failed to set thread params! - Policy not supported");
  }

  if (_debugAdvanced) {
    int policy;
    sched_param par;
    if (pthread_getschedparam(pthread_self(), &policy, &par)) {
      RCLCPP_WARN_STREAM(
        get_logger(), " ! Failed to get thread policy! - "
          << std::strerror(errno));
    } else {
      DEBUG_STREAM_ADV(
        " * New Sensors thread (#"
          << pthread_self() << ") settings - Policy: "
          << sl_tools::threadSched2Str(policy).c_str()
          << " - Priority: " << par.sched_priority);
    }
  }
  // <---- Advanced thread settings

  while (1) {
    try {
      if (!rclcpp::ok()) {
        DEBUG_STREAM_SENS("Ctrl+C received: stopping sensors thread");
        mThreadStop = true;
        break;
      }
      if (mThreadStop) {
        DEBUG_STREAM_SENS(
          "threadFunc_pubSensorsData (2): Sensors thread stopped");
        break;
      }

      if (mSvoMode && mSvoPause) {
        if (!mGrabImuOnce) {
          rclcpp::sleep_for(100ms);
          continue;
        } else {
          mGrabImuOnce = false; // Reset the flag and grab the IMU data
        }
      }

      // std::lock_guard<std::mutex> lock(mCloseZedMutex);
      if (!mZed->isOpened()) {
        DEBUG_STREAM_SENS("threadFunc_pubSensorsData: the camera is not open");
        continue;
      }

      if (!publishSensorsData()) {
        auto sleep_usec =
          static_cast<int>(mSensRateComp * (1000000. / mSensPubRate));
        sleep_usec = std::max(100, sleep_usec);
        DEBUG_STREAM_SENS(
          "[threadFunc_pubSensorsData] Thread sleep: "
            << sleep_usec << " µsec");
        rclcpp::sleep_for(
          std::chrono::microseconds(sleep_usec)); // Avoid busy-waiting
        continue;
      }

      // ----> Check publishing frequency
      double sens_period_usec = 1e6 / mSensPubRate;
      double avg_freq = 1. / mImuPeriodMean_sec->getAvg();

      double err = std::fabs(mSensPubRate - avg_freq);

      const double COMP_P_GAIN = 0.0005;

      if (avg_freq < mSensPubRate) {
        mSensRateComp -= COMP_P_GAIN * err;
      } else if (avg_freq > mSensPubRate) {
        mSensRateComp += COMP_P_GAIN * err;
      }

      mSensRateComp = std::max(0.001, mSensRateComp);
      mSensRateComp = std::min(3.0, mSensRateComp);
      DEBUG_STREAM_SENS(
        "[threadFunc_pubSensorsData] mSensRateComp: " << mSensRateComp);
      // <---- Check publishing frequency
    } catch (...) {
      rcutils_reset_error();
      DEBUG_STREAM_COMM("threadFunc_pubSensorsData: Generic exception.");
      continue;
    }
  }

  DEBUG_STREAM_SENS("Sensors thread finished");
}

void ZedCamera::processOdometry()
{
  rclcpp::Clock steady_clock(RCL_STEADY_TIME);

  if (!mSensor2BaseTransfValid) {
    getSens2BaseTransform();
  }

  if (!mSensor2CameraTransfValid) {
    getSens2CameraTransform();
  }

  if (!mCamera2BaseTransfValid) {
    getCamera2BaseTransform();
  }

  sl::Pose deltaOdom;

  mPosTrackingStatus = mZed->getPositionalTrackingStatus();

  if (mResetOdomFromSrv || (mResetOdomWhenLoopClosure &&
    mPosTrackingStatus.spatial_memory_status ==
    sl::SPATIAL_MEMORY_STATUS::LOOP_CLOSED))
  {
    if (mPosTrackingStatus.spatial_memory_status ==
      sl::SPATIAL_MEMORY_STATUS::LOOP_CLOSED)
    {
      RCLCPP_INFO_STREAM(
        get_logger(),
        "=== Odometry reset for LOOP CLOSURE event ===");
    }

    // Propagate Odom transform in time
    mOdom2BaseTransf.setIdentity();
    mOdomPath.clear();

    mResetOdomFromSrv = false;
  } else {
    if (!mGnssFusionEnabled) {
      mZed->getPosition(deltaOdom, sl::REFERENCE_FRAME::CAMERA);
    } else {
      mFusion.getPosition(
        deltaOdom, sl::REFERENCE_FRAME::CAMERA /*,mCamUuid*/,
        sl::CameraIdentifier(), sl::POSITION_TYPE::FUSION);
    }

    DEBUG_STREAM_PT(
      "MAP -> Odometry Status: "
        << sl::toString(mPosTrackingStatus.odometry_status).c_str());

    DEBUG_PT(
      "delta ODOM %s- [%s]:\n%s", _debugGnss ? "(`sl::Fusion`) " : "",
      sl::toString(mPosTrackingStatus.odometry_status).c_str(),
      deltaOdom.pose_data.getInfos().c_str());

    if (_debugGnss) {
      sl::Pose camera_delta_odom;
      auto status =
        mZed->getPosition(camera_delta_odom, sl::REFERENCE_FRAME::CAMERA);

      DEBUG_PT(
        "delta ODOM (`sl::Camera`) [%s]:\n%s",
        sl::toString(status).c_str(),
        camera_delta_odom.pose_data.getInfos().c_str());
    }

    if (mPosTrackingStatus.odometry_status == sl::ODOMETRY_STATUS::OK) {
      sl::Translation translation = deltaOdom.getTranslation();
      sl::Orientation quat = deltaOdom.getOrientation();

      // Transform ZED delta odom pose in TF2 Transformation
      tf2::Transform deltaOdomTf;
      deltaOdomTf.setOrigin(
        tf2::Vector3(translation(0), translation(1), translation(2)));
      // w at the end in the constructor
      deltaOdomTf.setRotation(
        tf2::Quaternion(quat(0), quat(1), quat(2), quat(3)));

      // delta odom from sensor to base frame
      tf2::Transform deltaOdomTf_base =
        mSensor2BaseTransf.inverse() * deltaOdomTf * mSensor2BaseTransf;

      // Propagate Odom transform in time
      mOdom2BaseTransf = mOdom2BaseTransf * deltaOdomTf_base;

      if (mTwoDMode) {
        tf2::Vector3 tr_2d = mOdom2BaseTransf.getOrigin();
        tr_2d.setZ(mFixedZValue);
        mOdom2BaseTransf.setOrigin(tr_2d);

        double roll, pitch, yaw;
        tf2::Matrix3x3(mOdom2BaseTransf.getRotation()).getRPY(roll, pitch, yaw);

        tf2::Quaternion quat_2d;
        quat_2d.setRPY(0.0, 0.0, yaw);

        mOdom2BaseTransf.setRotation(quat_2d);
      }
      mPosTrackingReady = true;
    } else if (mFloorAlignment) {
      DEBUG_STREAM_THROTTLE_PT(
        5000.0,
        "Odometry will be published as soon as the floor as "
        "been detected for the first time");
    }
  }

  if (_debugPosTracking) {
    double roll, pitch, yaw;
    tf2::Matrix3x3(mOdom2BaseTransf.getRotation()).getRPY(roll, pitch, yaw);

    DEBUG_PT(
      "+++ Odometry [%s -> %s] - {%.3f,%.3f,%.3f} {%.3f,%.3f,%.3f}",
      mOdomFrameId.c_str(), mBaseFrameId.c_str(),
      mOdom2BaseTransf.getOrigin().x(), mOdom2BaseTransf.getOrigin().y(),
      mOdom2BaseTransf.getOrigin().z(), roll * RAD2DEG, pitch * RAD2DEG,
      yaw * RAD2DEG);
  }

  // Publish odometry message
  publishOdom(mOdom2BaseTransf, deltaOdom, mFrameTimestamp);
}

void ZedCamera::publishOdom(
  tf2::Transform & odom2baseTransf, sl::Pose & slPose,
  rclcpp::Time t)
{
  size_t odomSub = 0;

  try {
    odomSub = count_subscribers(mOdomTopic);  // mPubOdom subscribers
  } catch (...) {
    rcutils_reset_error();
    DEBUG_STREAM_PT("publishPose: Exception while counting subscribers");
    return;
  }

  if (odomSub) {
    auto odomMsg = std::make_unique<nav_msgs::msg::Odometry>();

    odomMsg->header.stamp = mUsePubTimestamps ? get_clock()->now() : t;
    odomMsg->header.frame_id = mOdomFrameId;  // frame
    odomMsg->child_frame_id = mBaseFrameId;   // camera_frame

    // Add all value in odometry message
    odomMsg->pose.pose.position.x = odom2baseTransf.getOrigin().x();
    odomMsg->pose.pose.position.y = odom2baseTransf.getOrigin().y();
    odomMsg->pose.pose.position.z = odom2baseTransf.getOrigin().z();
    odomMsg->pose.pose.orientation.x = odom2baseTransf.getRotation().x();
    odomMsg->pose.pose.orientation.y = odom2baseTransf.getRotation().y();
    odomMsg->pose.pose.orientation.z = odom2baseTransf.getRotation().z();
    odomMsg->pose.pose.orientation.w = odom2baseTransf.getRotation().w();

    // Odometry pose covariance
    for (size_t i = 0; i < odomMsg->pose.covariance.size(); i++) {
      odomMsg->pose.covariance[i] =
        static_cast<double>(slPose.pose_covariance[i]);

      if (mTwoDMode) {
        if (i == 14 || i == 21 || i == 28) {
          odomMsg->pose.covariance[i] = 1e-9;  // Very low covariance if 2D mode
        } else if ((i >= 2 && i <= 4) || (i >= 8 && i <= 10) ||
          (i >= 12 && i <= 13) || (i >= 15 && i <= 16) ||
          (i >= 18 && i <= 20) || (i == 22) || (i >= 24 && i <= 27))
        {
          odomMsg->pose.covariance[i] = 0.0;
        }
      }
    }

    // Publish odometry message
    DEBUG_STREAM_PT("Publishing ODOM message");
    try {
      if (mPubOdom) {mPubOdom->publish(std::move(odomMsg));}
    } catch (std::system_error & e) {
      DEBUG_STREAM_COMM("Message publishing exception: " << e.what());
    } catch (...) {
      DEBUG_STREAM_COMM("Message publishing generic exception: ");
    }
  }
}

void ZedCamera::processPose()
{
  if (!mSensor2BaseTransfValid) {
    getSens2BaseTransform();
  }

  if (!mSensor2CameraTransfValid) {
    getSens2CameraTransform();
  }

  if (!mCamera2BaseTransfValid) {
    getCamera2BaseTransform();
  }

  if (!mGnssFusionEnabled && mFusionStatus != sl::FUSION_ERROR_CODE::SUCCESS) {
    mZed->getPosition(mLastZedPose, sl::REFERENCE_FRAME::WORLD);
  } else {
    mFusion.getPosition(
      mLastZedPose, sl::REFERENCE_FRAME::WORLD /*,mCamUuid*/,
      sl::CameraIdentifier(), sl::POSITION_TYPE::FUSION);
  }

  publishPoseStatus();
  publishGnssPoseStatus();

  sl::Translation translation = mLastZedPose.getTranslation();
  sl::Orientation quat = mLastZedPose.getOrientation();

  if (quat.sum() == 0) {
    return;
  }

  DEBUG_STREAM_PT(
    "MAP -> Tracking Status: "
      << sl::toString(mPosTrackingStatus.spatial_memory_status).c_str());

  DEBUG_PT(
    "Sensor POSE %s- [%s -> %s]:\n%s}",
    _debugGnss ? "(`sl::Fusion`) " : "", mLeftCamFrameId.c_str(),
    mMapFrameId.c_str(), mLastZedPose.pose_data.getInfos().c_str());

  if (_debugGnss) {
    sl::Pose camera_pose;
    mZed->getPosition(camera_pose, sl::REFERENCE_FRAME::WORLD);

    DEBUG_PT(
      "Sensor POSE (`sl::Camera`) [%s -> %s]:\n%s",
      mLeftCamFrameId.c_str(), mMapFrameId.c_str(),
      camera_pose.pose_data.getInfos().c_str());
  }

  if (mPosTrackingStatus.odometry_status == sl::ODOMETRY_STATUS::OK) {
    double roll, pitch, yaw;
    tf2::Matrix3x3(tf2::Quaternion(quat.ox, quat.oy, quat.oz, quat.ow))
    .getRPY(roll, pitch, yaw);

    tf2::Transform map_to_sens_transf;
    map_to_sens_transf.setOrigin(
      tf2::Vector3(translation(0), translation(1), translation(2)));
    map_to_sens_transf.setRotation(
      tf2::Quaternion(quat(0), quat(1), quat(2), quat(3)));

    mMap2BaseTransf =
      map_to_sens_transf * mSensor2BaseTransf;    // Base position in map frame

    if (mTwoDMode) {
      tf2::Vector3 tr_2d = mMap2BaseTransf.getOrigin();
      tr_2d.setZ(mFixedZValue);
      mMap2BaseTransf.setOrigin(tr_2d);

      tf2::Matrix3x3(mMap2BaseTransf.getRotation()).getRPY(roll, pitch, yaw);

      tf2::Quaternion quat_2d;
      quat_2d.setRPY(0.0, 0.0, yaw);

      mMap2BaseTransf.setRotation(quat_2d);
    }

    // double roll, pitch, yaw;
    tf2::Matrix3x3(mMap2BaseTransf.getRotation()).getRPY(roll, pitch, yaw);

    DEBUG_PT(
      "=== Base POSE [%s -> %s] - {%.3f,%.3f,%.3f} {%.3f,%.3f,%.3f}",
      mMapFrameId.c_str(), mBaseFrameId.c_str(),
      mMap2BaseTransf.getOrigin().x(), mMap2BaseTransf.getOrigin().y(),
      mMap2BaseTransf.getOrigin().z(), roll * RAD2DEG, pitch * RAD2DEG,
      yaw * RAD2DEG);

    // Transformation from map to odometry frame
    mMap2OdomTransf = mMap2BaseTransf * mOdom2BaseTransf.inverse();

    tf2::Matrix3x3(mMap2OdomTransf.getRotation()).getRPY(roll, pitch, yaw);

    DEBUG_PT(
      "+++ Diff [%s -> %s] - {%.3f,%.3f,%.3f} {%.3f,%.3f,%.3f}",
      mMapFrameId.c_str(), mOdomFrameId.c_str(),
      mMap2OdomTransf.getOrigin().x(), mMap2OdomTransf.getOrigin().y(),
      mMap2OdomTransf.getOrigin().z(), roll * RAD2DEG, pitch * RAD2DEG,
      yaw * RAD2DEG);


    // Publish Pose message
    publishPose();
    if (mPublish3DLandmarks) {
      if (mFrameSkipCountLandmarks == 0) {
        publishPoseLandmarks();
        mFrameSkipCountLandmarks = mPublishLandmarkSkipFrame;
      } else {
        mFrameSkipCountLandmarks--;
      }
    }
    mPosTrackingReady = true;
  }
}

void ZedCamera::publishPoseStatus()
{
  size_t statusSub = 0;

  try {
    statusSub =
      count_subscribers(mPoseStatusTopic);    // mPubPoseStatus subscribers
  } catch (...) {
    rcutils_reset_error();
    DEBUG_STREAM_PT("publishPose: Exception while counting subscribers");
    return;
  }

  if (statusSub > 0) {
    auto msg = std::make_unique<zed_msgs::msg::PosTrackStatus>();
    msg->odometry_status = static_cast<uint8_t>(mPosTrackingStatus.odometry_status);
    msg->spatial_memory_status = static_cast<uint8_t>(mPosTrackingStatus.spatial_memory_status);

    try {
      if (mPubPoseStatus) {mPubPoseStatus->publish(std::move(msg));}
    } catch (std::system_error & e) {
      DEBUG_STREAM_COMM("Message publishing exception: " << e.what());
    } catch (...) {
      DEBUG_STREAM_COMM("Message publishing generic exception: ");
    }
  }
}

void ZedCamera::publishGnssPoseStatus()
{
  size_t statusSub = 0;

  try {
    statusSub = count_subscribers(
      mGnssPoseStatusTopic);    // mPubGnssPoseStatus subscribers
  } catch (...) {
    rcutils_reset_error();
    DEBUG_STREAM_PT("publishPose: Exception while counting subscribers");
    return;
  }

  if (statusSub > 0) {
    auto msg = std::make_unique<zed_msgs::msg::GnssFusionStatus>();

    msg->gnss_fusion_status = static_cast<uint8_t>(mFusedPosTrackingStatus.gnss_fusion_status);

    try {
      if (mPubGnssPoseStatus) {mPubGnssPoseStatus->publish(std::move(msg));}
    } catch (std::system_error & e) {
      DEBUG_STREAM_COMM("Message publishing exception: " << e.what());
    } catch (...) {
      DEBUG_STREAM_COMM("Message publishing generic exception: ");
    }
  }
}

void ZedCamera::publishGeoPoseStatus()
{
  size_t statusSub = 0;

  try {
    statusSub = count_subscribers(
      mGeoPoseStatusTopic);    // mPubGnssPoseStatus subscribers
  } catch (...) {
    rcutils_reset_error();
    DEBUG_STREAM_PT("publishPose: Exception while counting subscribers");
    return;
  }

  if (statusSub > 0) {
    auto msg = std::make_unique<zed_msgs::msg::GnssFusionStatus>();

    msg->gnss_fusion_status =
      static_cast<uint8_t>(mFusedPosTrackingStatus.gnss_fusion_status);

    try {
      if (mPubGeoPoseStatus) {mPubGeoPoseStatus->publish(std::move(msg));}
    } catch (std::system_error & e) {
      DEBUG_STREAM_COMM("Message publishing exception: " << e.what());
    } catch (...) {
      DEBUG_STREAM_COMM("Message publishing generic exception: ");
    }
  }
}

void ZedCamera::publishPoseLandmarks()
{
  size_t landmarksSub = 0;

  try {
    landmarksSub =
      count_subscribers(mPointcloud3DLandmarksTopic);    // mPubPoseLandmarks subscribers
  } catch (...) {
    rcutils_reset_error();
    DEBUG_STREAM_PT("publishPose: Exception while counting subscribers");
    return;
  }

  DEBUG_STREAM_PT(
    " * [publishPoseLandmarks] Subscribers to topic '" << mPointcloud3DLandmarksTopic << "': " <<
      landmarksSub);

  if (landmarksSub > 0) {
    std::map<uint64_t, sl::Landmark> map_lm3d;
    std::vector<sl::Landmark2D> map_lm2d;
    auto res1 = mZed->getPositionalTrackingLandmarks(map_lm3d); // 3D landmarks (all the landmarks in world coords)
    auto res2 = mZed->getPositionalTrackingLandmarks2D(map_lm2d); // 2D landmarks (currently tracked in image)

    if (res1 != sl::ERROR_CODE::SUCCESS) {
      RCLCPP_ERROR_STREAM(
        get_logger(),
        " * [publishPoseLandmarks] getPositionalTrackingLandmarks error: " <<
          sl::toString(res1));
      return;
    }
    if (res2 != sl::ERROR_CODE::SUCCESS) {
      RCLCPP_ERROR_STREAM(
        get_logger(),
        " * [publishPoseLandmarks] getPositionalTrackingLandmarks2D error: " <<
          sl::toString(res2));
      return;
    }

    auto msg = std::make_unique<sensor_msgs::msg::PointCloud2>();

    // Initialize Point Cloud message
    // https://github.com/ros/common_msgs/blob/jade-devel/sensor_msgs/include/sensor_msgs/point_cloud2_iterator.h

    int ptsCount = map_lm3d.size();

    DEBUG_STREAM_PT(" * [publishPoseLandmarks] " << ptsCount << " landmarks to publish");

    if (ptsCount == 0) {
      DEBUG_STREAM_PT(" * [publishPoseLandmarks] No landmarks to publish, skipping...");
      return;
    }

    if (mSvoMode) {
      msg->header.stamp = mUsePubTimestamps ? get_clock()->now() : mFrameTimestamp;
    } else if (mSimMode) {
      if (mUseSimTime) {
        msg->header.stamp = mUsePubTimestamps ? get_clock()->now() : mFrameTimestamp;
      } else {
        msg->header.stamp = mUsePubTimestamps ? get_clock()->now() : sl_tools::slTime2Ros(
          mMatCloud.timestamp);
      }
    } else {
      msg->header.stamp = mUsePubTimestamps ? get_clock()->now() : sl_tools::slTime2Ros(
        mMatCloud.timestamp);
    }

    msg->header.frame_id = mMapFrameId;      // Set the header values of the ROS message

    int val = 1;
    msg->is_bigendian = !(*reinterpret_cast<char *>(&val) == 1);
    msg->is_dense = true;

    msg->width = ptsCount;
    msg->height = 1;

    sensor_msgs::PointCloud2Modifier modifier(*(msg.get()));
    modifier.setPointCloud2Fields(
      4,
      "x", 1, sensor_msgs::msg::PointField::FLOAT32,
      "y", 1, sensor_msgs::msg::PointField::FLOAT32,
      "z", 1, sensor_msgs::msg::PointField::FLOAT32,
      "rgb", 1, sensor_msgs::msg::PointField::FLOAT32);

    DEBUG_STREAM_PT(
      " * [publishPoseLandmarks] PointCloud2 msg - Width: " << msg->width <<
        " - Height: " << msg->height <<
        " - PointStep: " << msg->point_step <<
        " - RowStep: " << msg->row_step <<
        " - Data size: " << msg->data.size());

    sensor_msgs::PointCloud2Iterator<float> iter_x(*msg, "x");
    sensor_msgs::PointCloud2Iterator<float> iter_y(*msg, "y");
    sensor_msgs::PointCloud2Iterator<float> iter_z(*msg, "z");
    sensor_msgs::PointCloud2Iterator<uint8_t> iter_r(*msg, "r");
    sensor_msgs::PointCloud2Iterator<uint8_t> iter_g(*msg, "g");
    sensor_msgs::PointCloud2Iterator<uint8_t> iter_b(*msg, "b");
    sensor_msgs::PointCloud2Iterator<uint8_t> iter_a(*msg, "a");

    for (const auto & landmark : map_lm3d) {
      // ----> Set the landmark coordinates
      *iter_x = landmark.second.position.x;
      *iter_y = landmark.second.position.y;
      *iter_z = landmark.second.position.z;
      // <---- Set the landmark coordinates
      // ----> Set the landmark color (green if tracked in 2D, red if not)
      // If a landmark is listed in the 2D landmarks, it means that it is currently tracked, so that we can color it in green
      if (std::any_of(
          map_lm2d.begin(), map_lm2d.end(),
          [&landmark](const sl::Landmark2D & lm2d) {return lm2d.id == landmark.first;}))
      {
        *iter_r = 63;
        *iter_g = 255;
        *iter_b = 67;
        *iter_a = 255;
      } else {
        *iter_r = 255;
        *iter_g = 100;
        *iter_b = 100;
        *iter_a = 150;
      }
      // <---- Set the landmark color (green if tracked in 2D, red if not)

      // Increment iterators
      ++iter_x;
      ++iter_y;
      ++iter_z;
      ++iter_r;
      ++iter_g;
      ++iter_b;
      ++iter_a;
    }

    // Pointcloud publishing
    DEBUG_PT(" * [publishPoseLandmarks] Publishing LANDMARK 3D POINT CLOUD message");

#ifdef FOUND_POINT_CLOUD_TRANSPORT
    try {
      mPub3DLandmarks.publish(std::move(msg));
    } catch (std::system_error & e) {
      DEBUG_STREAM_PT(" * [publishPoseLandmarks] Message publishing exception: " << e.what());
    } catch (...) {
      DEBUG_STREAM_PT(" * [publishPoseLandmarks] Message publishing generic exception");
    }
#else
    try {
      if (mPub3DLandmarks) {
        mPub3DLandmarks->publish(std::move(msg));
      } else {
        DEBUG_STREAM_PT(" * [publishPoseLandmarks] Publisher not initialized");
      }
    } catch (std::system_error & e) {
      DEBUG_STREAM_PT(" * [publishPoseLandmarks] Message publishing exception: " << e.what());
    } catch (...) {
      DEBUG_STREAM_PT(" * [publishPoseLandmarks] Message publishing generic exception");
    }
#endif
  }
}

void ZedCamera::publishPose()
{
  size_t poseSub = 0;
  size_t poseCovSub = 0;

  try {
    poseSub = count_subscribers(mPoseTopic);        // mPubPose subscribers
    poseCovSub = count_subscribers(mPoseCovTopic);   // mPubPoseCov subscribers
  } catch (...) {
    rcutils_reset_error();
    DEBUG_STREAM_PT("publishPose: Exception while counting subscribers");
    return;
  }

  tf2::Transform base_pose;
  base_pose.setIdentity();

  base_pose = mMap2BaseTransf;

  std_msgs::msg::Header header;
  header.stamp = mUsePubTimestamps ? get_clock()->now() : mFrameTimestamp;
  header.frame_id = mMapFrameId;   // frame

  geometry_msgs::msg::Pose pose;

  // Add all value in Pose message
  pose.position.x = mMap2BaseTransf.getOrigin().x();
  pose.position.y = mMap2BaseTransf.getOrigin().y();
  pose.position.z = mMap2BaseTransf.getOrigin().z();
  pose.orientation.x = mMap2BaseTransf.getRotation().x();
  pose.orientation.y = mMap2BaseTransf.getRotation().y();
  pose.orientation.z = mMap2BaseTransf.getRotation().z();
  pose.orientation.w = mMap2BaseTransf.getRotation().w();

  if (poseSub > 0) {
    auto poseNoCov = std::make_unique<geometry_msgs::msg::PoseStamped>();

    poseNoCov->header = header;
    poseNoCov->pose = pose;

    // Publish pose stamped message
    DEBUG_STREAM_PT("Publishing POSE NO COV message");
    try {
      if (mPubPose) {mPubPose->publish(std::move(poseNoCov));}
    } catch (std::system_error & e) {
      DEBUG_STREAM_COMM("Message publishing exception: " << e.what());
    } catch (...) {
      DEBUG_STREAM_COMM("Message publishing generic exception: ");
    }
  }

  if (mPublishPoseCov) {
    if (poseCovSub > 0) {
      auto poseCov = std::make_unique<geometry_msgs::msg::PoseWithCovarianceStamped>();

      poseCov->header = header;
      poseCov->pose.pose = pose;

      // Odometry pose covariance if available

      for (size_t i = 0; i < poseCov->pose.covariance.size(); i++) {
        poseCov->pose.covariance[i] =
          static_cast<double>(mLastZedPose.pose_covariance[i]);

        if (mTwoDMode) {
          if ((i >= 2 && i <= 4) || (i >= 8 && i <= 10) ||
            (i >= 12 && i <= 29) || (i >= 32 && i <= 34))
          {
            poseCov->pose.covariance[i] =
              1e-9;    // Very low covariance if 2D mode
          }
        }
      }

      // Publish pose with covariance stamped message
      DEBUG_STREAM_PT("Publishing POSE COV message");
      try {
        if (mPubPoseCov) {mPubPoseCov->publish(std::move(poseCov));}
      } catch (std::system_error & e) {
        DEBUG_STREAM_COMM("Message publishing exception: " << e.what());
      } catch (...) {
        DEBUG_STREAM_COMM("Message publishing generic exception: ");
      }
    }
  }
}

void ZedCamera::processGeoPose()
{
  if (!mGnssMsgReceived) {
    return;
  }

  if (!mGnssFusionEnabled) {
    return;
  }

  if (!mGnss2BaseTransfValid) {
    getGnss2BaseTransform();
  }

  // Update GeoPose
  mFusion.getGeoPose(mLastGeoPose);

  // ----> Update GeoPose status
  mFusedPosTrackingStatus = mFusion.getFusedPositionalTrackingStatus();
  publishGeoPoseStatus();

  if (mFusedPosTrackingStatus.gnss_fusion_status !=
    sl::GNSS_FUSION_STATUS::OK)
  {
    RCLCPP_INFO_STREAM(
      get_logger(),
      "GNSS fusion status: " << sl::toString(
        mFusedPosTrackingStatus.gnss_fusion_status));
    mGnssInitGood = false;
  }
  // <---- Update GeoPose status

  // ----> Setup Lat/Long
  double altitude = mLastGeoPose.latlng_coordinates.getAltitude();
  if (mGnssZeroAltitude) {
    altitude = 0.0;
  }
  mLastLatLongPose.setCoordinates(
    mLastGeoPose.latlng_coordinates.getLatitude(),
    mLastGeoPose.latlng_coordinates.getLongitude(), altitude, true);

  mLastHeading = mLastGeoPose.heading;
  // <---- Setup Lat/Long

  // Get ECEF
  sl::GeoConverter::latlng2ecef(mLastLatLongPose, mLastEcefPose);

  // Get UTM
  sl::GeoConverter::latlng2utm(mLastLatLongPose, mLastUtmPose);

  DEBUG_GNSS("Good GNSS localization:");
  DEBUG_GNSS(
    " * ECEF: %.6f m, %.6f m, %.6f m", mLastEcefPose.x,
    mLastEcefPose.y, mLastEcefPose.z);
  DEBUG_GNSS(
    " * Lat. Long.: %.6f°, %.6f°,%.3f m", mLastLatLongPose.getLatitude(false),
    mLastLatLongPose.getLongitude(false), mLastLatLongPose.getAltitude());
  DEBUG_GNSS(" * Heading: %.3f°", mLastHeading * RAD2DEG);
  DEBUG_GNSS(
    " * UTM: %.5f m, %.5f m, %.5f°, %s", mLastUtmPose.easting,
    mLastUtmPose.northing, mLastUtmPose.gamma,
    mLastUtmPose.UTMZone.c_str());

  // If calibration is not good me must update the `utm -> map` transform
  if (!mGnssInitGood) {
    mInitEcefPose = mLastEcefPose;
    mInitUtmPose = mLastUtmPose;
    mInitLatLongPose = mLastLatLongPose;
    mInitHeading = mLastHeading;

    if (mFusedPosTrackingStatus.gnss_fusion_status == sl::GNSS_FUSION_STATUS::OK) {
      mGnssInitGood = true;
    } else {
      mGnssInitGood = false;
    }

    RCLCPP_INFO(get_logger(), "GNSS reference localization initialized");

    // ----> Create (static) transform UTM to MAP
    // Add only Heading to pose
    tf2::Quaternion pose_quat_yaw;
    pose_quat_yaw.setRPY(0.0, 0.0, mLastHeading);
    mLastHeadingQuat = pose_quat_yaw;

    // Set UTM transform
    // Get position from ZED SDK UTM pose
    mMap2UtmTransf.setOrigin(
      tf2::Vector3(
        mLastUtmPose.easting, mLastUtmPose.northing,
        mLastGeoPose.latlng_coordinates.getAltitude()));
    mMap2UtmTransf.setRotation(pose_quat_yaw);
    // ----> Create (static) transform UTM to MAP

    mMap2UtmTransfValid = true;

    if (!mUtmAsParent) {
      tf2::Transform map2utmInverse = mMap2UtmTransf.inverse();

      double roll, pitch, yaw;
      tf2::Matrix3x3(map2utmInverse.getRotation()).getRPY(roll, pitch, yaw);

      RCLCPP_INFO(
        get_logger(), " Static transform UTM to MAP [%s -> %s]",
        mUtmFrameId.c_str(), mMapFrameId.c_str());
      RCLCPP_INFO(
        get_logger(), "  * Translation: {%.3f,%.3f,%.3f}",
        map2utmInverse.getOrigin().x(),
        map2utmInverse.getOrigin().y(),
        map2utmInverse.getOrigin().z());
      RCLCPP_INFO(
        get_logger(), "  * Rotation: {%.3f,%.3f,%.3f}",
        roll * RAD2DEG, pitch * RAD2DEG, yaw * RAD2DEG);
    } else {
      double roll, pitch, yaw;
      tf2::Matrix3x3(mMap2UtmTransf.getRotation()).getRPY(roll, pitch, yaw);

      RCLCPP_INFO(
        get_logger(), " Static transform MAP to UTM [%s -> %s]",
        mMapFrameId.c_str(), mUtmFrameId.c_str());
      RCLCPP_INFO(
        get_logger(), "  * Translation: {%.3f,%.3f,%.3f}",
        mMap2UtmTransf.getOrigin().x(),
        mMap2UtmTransf.getOrigin().y(),
        mMap2UtmTransf.getOrigin().z());
      RCLCPP_INFO(
        get_logger(), "  * Rotation: {%.3f,%.3f,%.3f}",
        roll * RAD2DEG, pitch * RAD2DEG, yaw * RAD2DEG);
    }
  }

  if (mMap2UtmTransfValid && mPublishUtmTf) {
    // Publish the transform
    // Note: we cannot use a static TF publisher because IPC is enabled
    geometry_msgs::msg::TransformStamped transformStamped;

    transformStamped.header.stamp =
      mUsePubTimestamps ?
      get_clock()->now() :
      (mFrameTimestamp + rclcpp::Duration(0, mTfOffset * 1e9));
    transformStamped.header.frame_id = mUtmAsParent ? mUtmFrameId : mMapFrameId;
    transformStamped.child_frame_id = mUtmAsParent ? mMapFrameId : mUtmFrameId;

    // conversion from Transform to message
    transformStamped.transform = mUtmAsParent ?
      (tf2::toMsg(mMap2UtmTransf)) :
      (tf2::toMsg(mMap2UtmTransf.inverse()));

    mTfBroadcaster->sendTransform(transformStamped);

    // Debug info
    if (_debugTf) {
      double roll, pitch, yaw;
      tf2::Matrix3x3(
        tf2::Quaternion(
          transformStamped.transform.rotation.x,
          transformStamped.transform.rotation.y,
          transformStamped.transform.rotation.z,
          transformStamped.transform.rotation.w))
      .getRPY(roll, pitch, yaw);
      DEBUG_STREAM_TF(
        "TF ["
          << transformStamped.header.frame_id << " -> "
          << transformStamped.child_frame_id << "] Position: ("
          << transformStamped.transform.translation.x << ", "
          << transformStamped.transform.translation.y << ", "
          << transformStamped.transform.translation.z
          << ") - Orientation RPY: (" << roll * RAD2DEG << ", "
          << pitch * RAD2DEG << ", " << yaw * RAD2DEG << ")");
    }
  }

  publishGnssPose();
}

void ZedCamera::publishGnssPose()
{
  DEBUG_GNSS("=== publishGnssPose ===");

  size_t gnssSub = 0;
  size_t geoPoseSub = 0;
  size_t fusedFixSub = 0;
  size_t originFixSub = 0;

  try {
    gnssSub = count_subscribers(mGnssPoseTopic);
    geoPoseSub = count_subscribers(mGeoPoseTopic);
    fusedFixSub = count_subscribers(mFusedFixTopic);
    originFixSub = count_subscribers(mOriginFixTopic);
  } catch (...) {
    rcutils_reset_error();
    DEBUG_GNSS("publishGnssPose: Exception while counting subscribers");
    return;
  }

  if (gnssSub > 0) {
    auto msg = std::make_unique<nav_msgs::msg::Odometry>();

    msg->header.stamp =
      mUsePubTimestamps ? get_clock()->now() : mFrameTimestamp;
    msg->header.frame_id = mMapFrameId;
    msg->child_frame_id = mBaseFrameId;

    // Add all value in odometry message
    msg->pose.pose.position.x = mMap2BaseTransf.getOrigin().x();
    msg->pose.pose.position.y = mMap2BaseTransf.getOrigin().y();
    msg->pose.pose.position.z = mMap2BaseTransf.getOrigin().z();
    msg->pose.pose.orientation.x = mMap2BaseTransf.getRotation().x();
    msg->pose.pose.orientation.y = mMap2BaseTransf.getRotation().y();
    msg->pose.pose.orientation.z = mMap2BaseTransf.getRotation().z();
    msg->pose.pose.orientation.w = mMap2BaseTransf.getRotation().w();

    // Odometry pose covariance
    for (size_t i = 0; i < msg->pose.covariance.size(); i++) {
      msg->pose.covariance[i] =
        static_cast<double>(mLastZedPose.pose_covariance[i]);

      if (mTwoDMode) {
        if (i == 14 || i == 21 || i == 28) {
          msg->pose.covariance[i] = 1e-9;   // Very low covariance if 2D mode
        } else if ((i >= 2 && i <= 4) || (i >= 8 && i <= 10) ||
          (i >= 12 && i <= 13) || (i >= 15 && i <= 16) ||
          (i >= 18 && i <= 20) || (i == 22) || (i >= 24 && i <= 27))
        {
          msg->pose.covariance[i] = 0.0;
        }
      }
    }

    // Publish gnss message
    // DEBUG_GNSS("Publishing GNSS pose message");
    try {
      if (mPubGnssPose) {mPubGnssPose->publish(std::move(msg));}
    } catch (std::system_error & e) {
      DEBUG_STREAM_COMM("Message publishing exception: " << e.what());
    } catch (...) {
      DEBUG_STREAM_COMM("Message publishing generic exception: ");
    }
  }

  if (geoPoseSub > 0) {
    auto msg = std::make_unique<geographic_msgs::msg::GeoPoseStamped>();

    msg->header.stamp =
      mUsePubTimestamps ? get_clock()->now() : mFrameTimestamp;
    msg->header.frame_id = mMapFrameId;

    // Latest Lat Long data
    msg->pose.position.latitude = mLastLatLongPose.getLatitude(false);
    msg->pose.position.longitude = mLastLatLongPose.getLongitude(false);
    msg->pose.position.altitude = mLastLatLongPose.getAltitude();

    // Latest Heading Quaternion
    msg->pose.orientation.x = mLastHeadingQuat.getX();
    msg->pose.orientation.y = mLastHeadingQuat.getY();
    msg->pose.orientation.z = mLastHeadingQuat.getZ();
    msg->pose.orientation.w = mLastHeadingQuat.getW();

    // Publish gnss message
    // DEBUG_GNSS("Publishing GeoPose message");
    try {
      if (mPubGeoPose) {mPubGeoPose->publish(std::move(msg));}
    } catch (std::system_error & e) {
      DEBUG_STREAM_COMM("Message publishing exception: " << e.what());
    } catch (...) {
      DEBUG_STREAM_COMM("Message publishing generic exception: ");
    }
  }

  if (fusedFixSub > 0) {
    auto msg = std::make_unique<sensor_msgs::msg::NavSatFix>();

    msg->header.stamp =
      mUsePubTimestamps ? get_clock()->now() :
      mFrameTimestamp;
    msg->header.frame_id = mMapFrameId;

    msg->status.status = sensor_msgs::msg::NavSatStatus::STATUS_SBAS_FIX;
    msg->status.service = mGnssService;
    msg->latitude = mLastLatLongPose.getLatitude(false);
    msg->longitude = mLastLatLongPose.getLongitude(false);
    msg->altitude = mLastLatLongPose.getAltitude();

    // ----> Covariance
    msg->position_covariance_type =
      sensor_msgs::msg::NavSatFix::COVARIANCE_TYPE_KNOWN;
    for (size_t i = 0; i < msg->position_covariance.size(); i++) {
      msg->position_covariance[i] =
        static_cast<double>(mLastZedPose.pose_covariance[i]);

      if (mTwoDMode) {
        if (i == 14 || i == 21 || i == 28) {
          msg->position_covariance[i] = 1e-9;   // Very low covariance if 2D mode
        } else if ((i >= 2 && i <= 4) || (i >= 8 && i <= 10) ||
          (i >= 12 && i <= 13) || (i >= 15 && i <= 16) ||
          (i >= 18 && i <= 20) || (i == 22) || (i >= 24 && i <= 27))
        {
          msg->position_covariance[i] = 0.0;
        }
      }
    }
    // <---- Covariance

    // Publish Fused Fix message
    // DEBUG_GNSS("Publishing Fused Fix message");ù
    try {
      if (mPubFusedFix) {mPubFusedFix->publish(std::move(msg));}
    } catch (std::system_error & e) {
      DEBUG_STREAM_COMM("Message publishing exception: " << e.what());
    } catch (...) {
      DEBUG_STREAM_COMM("Message publishing generic exception: ");
    }
  }

  if (originFixSub > 0) {
    auto msg = std::make_unique<sensor_msgs::msg::NavSatFix>();

    msg->header.stamp = mUsePubTimestamps ?
      get_clock()->now() :
      mFrameTimestamp;
    msg->header.frame_id =
      mGnssOriginFrameId;

    msg->status.status = sensor_msgs::msg::NavSatStatus::STATUS_SBAS_FIX;
    msg->status.service = mGnssService;
    msg->latitude = mInitLatLongPose.getLatitude(false);
    msg->longitude = mInitLatLongPose.getLongitude(false);
    msg->altitude = mInitLatLongPose.getAltitude();

    // ----> Covariance
    msg->position_covariance_type =
      sensor_msgs::msg::NavSatFix::COVARIANCE_TYPE_UNKNOWN;
    for (size_t i = 0; i < msg->position_covariance.size(); i++) {
      msg->position_covariance[i] = -1.0;
    }
    // <---- Covariance

    // Publish Fused Fix message
    // DEBUG_GNSS("Publishing Fused Fix message");
    try {
      if (mPubOriginFix) {mPubOriginFix->publish(std::move(msg));}
    } catch (std::system_error & e) {
      DEBUG_STREAM_COMM("Message publishing exception: " << e.what());
    } catch (...) {
      DEBUG_STREAM_COMM("Message publishing generic exception: ");
    }
  }
}

bool ZedCamera::isPosTrackingRequired()
{
  if (mDepthDisabled) {
    DEBUG_ONCE_PT("POS. TRACKING not required: Depth disabled.");
    return false;
  }

  if (mPosTrackingEnabled) {
    DEBUG_ONCE_PT("POS. TRACKING required: enabled by param.");
    return true;
  }

  if (mPublishTF) {
    DEBUG_ONCE_PT("POS. TRACKING required: enabled by TF param.");

    if (!mPosTrackingEnabled) {
      RCLCPP_WARN_ONCE(
        get_logger(),
        "POSITIONAL TRACKING disabled in the parameters, but forced to "
        "ENABLE because required by `pos_tracking.publish_tf: true`");
    }
    return true;
  }

  if (mDepthStabilization > 0) {
    DEBUG_ONCE_PT(
      "POS. TRACKING required: enabled by depth stabilization param.");

    if (!mPosTrackingEnabled) {
      RCLCPP_WARN_ONCE(
        get_logger(),
        "POSITIONAL TRACKING disabled in the parameters, but forced to "
        "ENABLE because required by `depth.depth_stabilization > 0`");
    }

    return true;
  }

  if (mMappingEnabled) {
    DEBUG_ONCE_PT("POS. TRACKING required: enabled by mapping");

    if (!mPosTrackingEnabled) {
      RCLCPP_WARN_ONCE(
        get_logger(),
        "POSITIONAL TRACKING disabled in the parameters, but forced to "
        "ENABLE because required by `mapping.mapping_enabled: true`");
    }

    return true;
  }

  if (mObjDetEnabled && mObjDetTracking) {
    DEBUG_ONCE_PT("POS. TRACKING required: enabled by object detection.");

    if (!mPosTrackingEnabled) {
      RCLCPP_WARN_ONCE(
        get_logger(),
        "POSITIONAL TRACKING disabled in the parameters, but forced to "
        "ENABLE because required by `object_detection.enable_tracking: true`");
    }

    return true;
  }

  if (mBodyTrkEnabled && mBodyTrkEnableTracking) {
    DEBUG_ONCE_PT("POS. TRACKING required: enabled by body tracking.");

    if (!mPosTrackingEnabled) {
      RCLCPP_WARN_ONCE(
        get_logger(),
        "POSITIONAL TRACKING disabled in the parameters, but forced to "
        "ENABLE because required by `body_tracking.enable_tracking: true`");
    }

    return true;
  }

  size_t topics_sub = 0;
  try {
    if (mPubPose) {topics_sub += count_subscribers(mPubPose->get_topic_name());}
    if (mPubPoseCov) {topics_sub += count_subscribers(mPubPoseCov->get_topic_name());}
    if (mPubPosePath) {topics_sub += count_subscribers(mPubPosePath->get_topic_name());}
    if (mPubOdom) {topics_sub += count_subscribers(mPubOdom->get_topic_name());}
    if (mPubOdomPath) {topics_sub += count_subscribers(mPubOdomPath->get_topic_name());}
  } catch (...) {
    rcutils_reset_error();
    RCLCPP_WARN(
      get_logger(),
      "isPosTrackingRequired: Exception while counting subscribers");
    return false;
  }

  if (topics_sub > 0) {
    DEBUG_ONCE_PT("POS. TRACKING required: topic subscribed.");
    return true;
  }

  if (mZed->isPositionalTrackingEnabled()) {

    DEBUG_ONCE_PT("POS. TRACKING required: enabled by ZED SDK.");

    RCLCPP_WARN_ONCE(
      get_logger(),
      "POSITIONAL TRACKING disabled in the parameters, enabled by the ZED SDK because required by one of the modules.");

    return true;
  }

  DEBUG_ONCE_PT("POS. TRACKING not required.");
  return false;
}

void ZedCamera::callback_pubTemp()
{
  DEBUG_STREAM_ONCE_SENS("Temperatures callback called");

  if (mGrabStatus != sl::ERROR_CODE::SUCCESS && mGrabStatus != sl::ERROR_CODE::CORRUPTED_FRAME) {
    DEBUG_SENS("Camera not ready. Temperature data not published");
    rclcpp::sleep_for(1s);
    return;
  }


  if (sl_tools::isZED(mCamRealModel) || sl_tools::isZEDM(mCamRealModel)) {
    DEBUG_SENS(
      "callback_pubTemp: the callback should never be called for the ZED "
      "or "
      "ZEDM camera models!");
    return;
  }

  // ----> Always update temperature values for diagnostic
  sl::SensorsData sens_data;
  sl::ERROR_CODE err =
    mZed->getSensorsData(sens_data, sl::TIME_REFERENCE::CURRENT);
  if (err != sl::ERROR_CODE::SUCCESS) {
    DEBUG_STREAM_SENS(
      "[callback_pubTemp] sl::getSensorsData error: "
        << sl::toString(err).c_str());
    return;
  }

  if (sl_tools::isZED2OrZED2i(mCamRealModel)) {
    sens_data.temperature.get(
      sl::SensorsData::TemperatureData::SENSOR_LOCATION::ONBOARD_LEFT,
      mTempLeft);
    sens_data.temperature.get(
      sl::SensorsData::TemperatureData::SENSOR_LOCATION::ONBOARD_RIGHT,
      mTempRight);
  } else {
    mTempLeft = NOT_VALID_TEMP;
    mTempRight = NOT_VALID_TEMP;
  }

  sens_data.temperature.get(
    sl::SensorsData::TemperatureData::SENSOR_LOCATION::IMU, mTempImu);
  // <---- Always update temperature values for diagnostic

  // ----> Subscribers count
  size_t tempLeftSubCount = 0;
  size_t tempRightSubCount = 0;
  size_t tempImuSubCount = 0;

  try {
    tempLeftSubCount = 0;
    tempRightSubCount = 0;
    tempImuSubCount = 0;

    if (sl_tools::isZED2OrZED2i(mCamRealModel)) {
      if (mPubTempL) {tempLeftSubCount = count_subscribers(mPubTempL->get_topic_name());}
      if (mPubTempR) {tempRightSubCount = count_subscribers(mPubTempR->get_topic_name());}
    }
    if (mPubImuTemp) {tempImuSubCount = count_subscribers(mPubImuTemp->get_topic_name());}
  } catch (...) {
    rcutils_reset_error();
    DEBUG_STREAM_SENS(
      "callback_pubTemp: Exception while counting subscribers");
    return;
  }
  // <---- Subscribers count

  rclcpp::Time now = get_clock()->now();

  if (tempLeftSubCount > 0) {
    auto leftTempMsg = std::make_unique<sensor_msgs::msg::Temperature>();

    leftTempMsg->header.stamp = now;

    leftTempMsg->header.frame_id = mTempLeftFrameId;
    leftTempMsg->temperature = static_cast<double>(mTempLeft);
    leftTempMsg->variance = 0.0;

    try {
      if (mPubTempL) {mPubTempL->publish(std::move(leftTempMsg));}
    } catch (std::system_error & e) {
      DEBUG_STREAM_COMM("Message publishing exception: " << e.what());
    } catch (...) {
      DEBUG_STREAM_COMM("Message publishing generic exception: ");
    }
  }

  if (tempRightSubCount > 0) {
    auto rightTempMsg = std::make_unique<sensor_msgs::msg::Temperature>();

    rightTempMsg->header.stamp = now;

    rightTempMsg->header.frame_id = mTempRightFrameId;
    rightTempMsg->temperature = static_cast<double>(mTempRight);
    rightTempMsg->variance = 0.0;

    DEBUG_STREAM_SENS("Publishing RIGHT TEMP message");
    try {
      if (mPubTempR) {mPubTempR->publish(std::move(rightTempMsg));}
    } catch (std::system_error & e) {
      DEBUG_STREAM_COMM("Message publishing exception: " << e.what());
    } catch (...) {
      DEBUG_STREAM_COMM("Message publishing generic exception: ");
    }
  }

  if (tempImuSubCount > 0) {
    auto imuTempMsg = std::make_unique<sensor_msgs::msg::Temperature>();

    imuTempMsg->header.stamp = now;

    imuTempMsg->header.frame_id = mImuFrameId;
    imuTempMsg->temperature = static_cast<double>(mTempImu);
    imuTempMsg->variance = 0.0;

    DEBUG_SENS("Publishing IMU TEMP message");
    try {
      if (mPubImuTemp) {mPubImuTemp->publish(std::move(imuTempMsg));}
    } catch (std::system_error & e) {
      DEBUG_STREAM_COMM("Message publishing exception: " << e.what());
    } catch (...) {
      DEBUG_STREAM_COMM("Message publishing generic exception: ");
    }
  }
}

void ZedCamera::callback_pubFusedPc()
{
  DEBUG_STREAM_ONCE_MAP("Mapping callback called");

  auto pointcloudFusedMsg = std::make_unique<sensor_msgs::msg::PointCloud2>();

  uint32_t fusedCloudSubCount = 0;
  try {
#ifdef FOUND_POINT_CLOUD_TRANSPORT
    fusedCloudSubCount = mPubFusedCloud.getNumSubscribers();
#else
    if (mPubFusedCloud) {fusedCloudSubCount = count_subscribers(mPubFusedCloud->get_topic_name());}
#endif
  } catch (...) {
    rcutils_reset_error();
    DEBUG_STREAM_MAP("pubFusedPc: Exception while counting subscribers");
    return;
  }

  if (fusedCloudSubCount == 0) {
    return;
  }

  if (!mZed->isOpened()) {
    return;
  }

  mZed->requestSpatialMapAsync();

  while (mZed->getSpatialMapRequestStatusAsync() == sl::ERROR_CODE::FAILURE) {
    // Mesh is still generating
    rclcpp::sleep_for(1ms);
  }

  sl::ERROR_CODE res = mZed->retrieveSpatialMapAsync(mFusedPC);

  if (res != sl::ERROR_CODE::SUCCESS) {
    RCLCPP_WARN_STREAM(
      get_logger(), "Fused point cloud not extracted: "
        << sl::toString(res).c_str());
    return;
  }

  size_t ptsCount = mFusedPC.getNumberOfPoints();
  bool resized = false;

  if (pointcloudFusedMsg->width != ptsCount ||
    pointcloudFusedMsg->height != 1)
  {
    // Initialize Point Cloud message
    // https://github.com/ros/common_msgs/blob/jade-devel/sensor_msgs/include/sensor_msgs/point_cloud2_iterator.h
    pointcloudFusedMsg->header.frame_id =
      mMapFrameId;      // Set the header values of the ROS message
    pointcloudFusedMsg->is_bigendian = false;
    pointcloudFusedMsg->is_dense = false;
    pointcloudFusedMsg->width = ptsCount;
    pointcloudFusedMsg->height = 1;

    sensor_msgs::PointCloud2Modifier modifier(*pointcloudFusedMsg);
    modifier.setPointCloud2Fields(
      4, "x", 1, sensor_msgs::msg::PointField::FLOAT32, "y", 1,
      sensor_msgs::msg::PointField::FLOAT32, "z", 1,
      sensor_msgs::msg::PointField::FLOAT32, "rgb", 1,
      sensor_msgs::msg::PointField::FLOAT32);

    resized = true;
  }

  float * ptCloudPtr = reinterpret_cast<float *>(&pointcloudFusedMsg->data[0]);
  int updated = 0;

  for (size_t c = 0; c < mFusedPC.chunks.size(); c++) {
    if (mFusedPC.chunks[c].has_been_updated || resized) {
      updated++;
      size_t chunkSize = mFusedPC.chunks[c].vertices.size();

      if (chunkSize > 0) {
        float * cloud_pts =
          reinterpret_cast<float *>(mFusedPC.chunks[c].vertices.data());
        memcpy(ptCloudPtr, cloud_pts, 4 * chunkSize * sizeof(float));
        ptCloudPtr += 4 * chunkSize;
        if (mSvoMode) {
          pointcloudFusedMsg->header.stamp =
            mUsePubTimestamps ? get_clock()->now() : mFrameTimestamp;
        } else if (mSimMode) {
          if (mUseSimTime) {
            pointcloudFusedMsg->header.stamp =
              mUsePubTimestamps ? get_clock()->now() : mFrameTimestamp;
          } else {
            pointcloudFusedMsg->header.stamp = mUsePubTimestamps ? get_clock()->now() :
              sl_tools::slTime2Ros(mFusedPC.chunks[c].timestamp);
          }
        } else {
          pointcloudFusedMsg->header.stamp = mUsePubTimestamps ? get_clock()->now() :
            sl_tools::slTime2Ros(mFusedPC.chunks[c].timestamp);
        }
      }
    }
  }

  rclcpp::Time ros_ts = get_clock()->now();

  if (mPrevTs_pc != TIMEZERO_ROS) {
    mPubFusedCloudPeriodMean_sec->addValue((ros_ts - mPrevTs_pc).seconds());
  }
  mPrevTs_pc = ros_ts;

  // Pointcloud publishing
  DEBUG_STREAM_MAP("Publishing FUSED POINT CLOUD message");
#ifdef FOUND_POINT_CLOUD_TRANSPORT
  try {
    mPubFusedCloud.publish(std::move(pointcloudFusedMsg));
  } catch (std::system_error & e) {
    DEBUG_STREAM_COMM("Message publishing exception: " << e.what());
  } catch (...) {
    DEBUG_STREAM_COMM("Message publishing generic exception: ");
  }
#else
  try {
    if (mPubFusedCloud) {mPubFusedCloud->publish(std::move(pointcloudFusedMsg));}
  } catch (std::system_error & e) {
    DEBUG_STREAM_COMM("Message publishing exception: " << e.what());
  } catch (...) {
    DEBUG_STREAM_COMM("Message publishing generic exception: ");
  }
#endif
}

void ZedCamera::callback_pubPaths()
{
  uint32_t mapPathSub = 0;
  uint32_t odomPathSub = 0;
  uint32_t utmPathSub = 0;

  try {
    mapPathSub = count_subscribers(mPosePathTopic);
    odomPathSub = count_subscribers(mOdomPathTopic);
  } catch (...) {
    rcutils_reset_error();
    DEBUG_STREAM_PT("pubPaths: Exception while counting subscribers");
    return;
  }

  geometry_msgs::msg::PoseStamped odomPose;
  geometry_msgs::msg::PoseStamped mapPose;
  geometry_msgs::msg::PoseStamped utmPose;

  odomPose.header.stamp =
    mFrameTimestamp + rclcpp::Duration(0, mTfOffset * 1e9);
  odomPose.header.frame_id = mMapFrameId;    // map_frame
  odomPose.pose.position.x = mOdom2BaseTransf.getOrigin().x();
  odomPose.pose.position.y = mOdom2BaseTransf.getOrigin().y();
  odomPose.pose.position.z = mOdom2BaseTransf.getOrigin().z();
  odomPose.pose.orientation.x = mOdom2BaseTransf.getRotation().x();
  odomPose.pose.orientation.y = mOdom2BaseTransf.getRotation().y();
  odomPose.pose.orientation.z = mOdom2BaseTransf.getRotation().z();
  odomPose.pose.orientation.w = mOdom2BaseTransf.getRotation().w();

  mapPose.header.stamp =
    mFrameTimestamp + rclcpp::Duration(0, mTfOffset * 1e9);
  mapPose.header.frame_id = mMapFrameId;    // map_frame
  mapPose.pose.position.x = mMap2BaseTransf.getOrigin().x();
  mapPose.pose.position.y = mMap2BaseTransf.getOrigin().y();
  mapPose.pose.position.z = mMap2BaseTransf.getOrigin().z();
  mapPose.pose.orientation.x = mMap2BaseTransf.getRotation().x();
  mapPose.pose.orientation.y = mMap2BaseTransf.getRotation().y();
  mapPose.pose.orientation.z = mMap2BaseTransf.getRotation().z();
  mapPose.pose.orientation.w = mMap2BaseTransf.getRotation().w();

  if (mGnssFusionEnabled) {
    utmPose.header.stamp =
      mFrameTimestamp + rclcpp::Duration(0, mTfOffset * 1e9);
    utmPose.header.frame_id = mMapFrameId;    // mUtmFrameId;  // map_frame
    utmPose.pose.position.x = mMap2UtmTransf.getOrigin().x();
    utmPose.pose.position.y = mMap2UtmTransf.getOrigin().y();
    utmPose.pose.position.z = mMap2UtmTransf.getOrigin().z();
    utmPose.pose.orientation.x = mMap2UtmTransf.getRotation().x();
    utmPose.pose.orientation.y = mMap2UtmTransf.getRotation().y();
    utmPose.pose.orientation.z = mMap2UtmTransf.getRotation().z();
    utmPose.pose.orientation.w = mMap2UtmTransf.getRotation().w();
  }

  // Circular vector
  if (mPathMaxCount != -1) {
    if (mOdomPath.size() == mPathMaxCount) {
      DEBUG_STREAM_PT("Path vectors full: rotating ");
      std::rotate(mOdomPath.begin(), mOdomPath.begin() + 1, mOdomPath.end());
      std::rotate(mPosePath.begin(), mPosePath.begin() + 1, mPosePath.end());

      mPosePath[mPathMaxCount - 1] = mapPose;
      mOdomPath[mPathMaxCount - 1] = odomPose;
    } else {
      // DEBUG_STREAM_PT( "Path vectors adding last available poses");
      mPosePath.push_back(mapPose);
      mOdomPath.push_back(odomPose);
    }
  } else {
    // DEBUG_STREAM_PT( "No limit path vectors, adding last available
    // poses");
    mPosePath.push_back(mapPose);
    mOdomPath.push_back(odomPose);
  }

  if (mapPathSub > 0) {
    auto mapPathMsg = std::make_unique<nav_msgs::msg::Path>();
    mapPathMsg->header.frame_id = mMapFrameId;
    mapPathMsg->header.stamp =
      mUsePubTimestamps ? get_clock()->now() :
      mFrameTimestamp;
    mapPathMsg->poses = mPosePath;

    DEBUG_STREAM_PT("Publishing MAP PATH message");
    try {
      if (mPubPosePath) {mPubPosePath->publish(std::move(mapPathMsg));}
    } catch (std::system_error & e) {
      DEBUG_STREAM_COMM("Message publishing exception: " << e.what());
    } catch (...) {
      DEBUG_STREAM_COMM("Message publishing generic exception: ");
    }
  }

  if (odomPathSub > 0) {
    auto odomPathMsg = std::make_unique<nav_msgs::msg::Path>();
    odomPathMsg->header.frame_id = mOdomFrameId;
    odomPathMsg->header.stamp =
      mUsePubTimestamps ? get_clock()->now() :
      mFrameTimestamp;
    odomPathMsg->poses = mOdomPath;

    DEBUG_STREAM_PT("Publishing ODOM PATH message");
    try {
      if (mPubOdomPath) {mPubOdomPath->publish(std::move(odomPathMsg));}
    } catch (std::system_error & e) {
      DEBUG_STREAM_COMM("Message publishing exception: " << e.what());
    } catch (...) {
      DEBUG_STREAM_COMM("Message publishing generic exception: ");
    }
  }
}

/*void callback_saveAreaMemory(
    const std::shared_ptr<rmw_request_id_t> request_header,
    const std::shared_ptr<zed_msgs::srv::SaveAreaMemory_Request> req,
    std::shared_ptr<zed_msgs::srv::SaveAreaMemory_Response> res);*/// TODO(Walter): Uncomment when available in `zed_msgs` package from APT
void ZedCamera::callback_saveAreaMemory(
  const std::shared_ptr<rmw_request_id_t> request_header,
  const std::shared_ptr<zed_msgs::srv::SetROI_Request> req,
  std::shared_ptr<zed_msgs::srv::SetROI_Response> res)
{
  (void)request_header;

  RCLCPP_INFO(get_logger(), "** Save Area Memory_Response service called **");

  if (!mPosTrackingStarted) {
    RCLCPP_WARN(get_logger(), " * Pos. Tracking was not started");
    res->message = "Positional tracking not started";
    res->success = false;
    return;
  }

  std::string filename = req->roi;
  // std::string filename = req->area_file_path; // TODO(Walter): Uncomment when available in `zed_msgs` package from APT

  if (filename.empty()) {
    if (mAreaMemoryFilePath.empty()) {
      RCLCPP_WARN(
        get_logger(),
        " * Empty filename and empty 'pos_tracking.area_file_path' parameter.");
      res->message = "Empty filename and empty 'pos_tracking.area_file_path' parameter.";
      res->success = false;
      return;
    }
    filename = mAreaMemoryFilePath;
  }

  filename = sl_tools::getFullFilePath(filename);

  if (!saveAreaMemoryFile(filename) ) {
    res->message = "Error saving Area Memory File. Read node log for more information.";
    res->success = false;
    return;
  }

  res->message = "Area Memory File saved";
  res->success = true;
}

void ZedCamera::callback_resetOdometry(
  const std::shared_ptr<rmw_request_id_t> request_header,
  const std::shared_ptr<std_srvs::srv::Trigger_Request> req,
  std::shared_ptr<std_srvs::srv::Trigger_Response> res)
{
  (void)request_header;
  (void)req;

  RCLCPP_INFO(get_logger(), "** Reset Odometry service called **");
  mResetOdomFromSrv = true;
  res->message = "Odometry reset OK";
  res->success = true;
}

void ZedCamera::callback_resetPosTracking(
  const std::shared_ptr<rmw_request_id_t> request_header,
  const std::shared_ptr<std_srvs::srv::Trigger_Request> req,
  std::shared_ptr<std_srvs::srv::Trigger_Response> res)
{
  (void)request_header;
  (void)req;

  RCLCPP_INFO(get_logger(), "** Reset Pos. Tracking service called **");

  if (!mPosTrackingStarted) {
    RCLCPP_WARN(get_logger(), "Pos. Tracking was not started");
    res->message = "Positional tracking not active";
    res->success = false;
    return;
  }

  mResetOdomFromSrv = true;
  mOdomPath.clear();
  mPosePath.clear();

  // Restart tracking
  startPosTracking();

  res->message = "Positional tracking reset OK";
  res->success = true;
}

void ZedCamera::callback_setPose(
  const std::shared_ptr<rmw_request_id_t> request_header,
  const std::shared_ptr<zed_msgs::srv::SetPose_Request> req,
  std::shared_ptr<zed_msgs::srv::SetPose_Response> res)
{
  (void)request_header;

  RCLCPP_INFO(get_logger(), "** Set Pose service called **");

  if (mGnssFusionEnabled) {
    RCLCPP_WARN(
      get_logger(),
      "Service call not valid: GNSS fusion is enabled.");
    res->message = "GNSS fusion is enabled";
    res->success = false;
    return;
  }

  RCLCPP_INFO_STREAM(
    get_logger(),
    "New pose: [" << req->pos[0] << "," << req->pos[1] << ","
                  << req->pos[2] << ", " << req->orient[0]
                  << "," << req->orient[1] << ","
                  << req->orient[2] << "]");

  if (!mPosTrackingStarted) {
    RCLCPP_WARN(get_logger(), "Pos. Tracking was not active");
    res->message = "Positional tracking not active";
    res->success = false;
    return;
  }

  mInitialBasePose[0] = req->pos[0];
  mInitialBasePose[1] = req->pos[1];
  mInitialBasePose[2] = req->pos[2];

  mInitialBasePose[3] = req->orient[0];
  mInitialBasePose[4] = req->orient[1];
  mInitialBasePose[5] = req->orient[2];

  mResetOdomFromSrv = true;
  mOdomPath.clear();
  mPosePath.clear();

  // Restart tracking
  startPosTracking();

  res->message = "Positional Tracking new pose OK";
  res->success = true;
}

void ZedCamera::callback_enableObjDet(
  const std::shared_ptr<rmw_request_id_t> request_header,
  const std::shared_ptr<std_srvs::srv::SetBool_Request> req,
  std::shared_ptr<std_srvs::srv::SetBool_Response> res)
{
  (void)request_header;

  RCLCPP_INFO(get_logger(), "** Enable Object Detection service called **");

  std::lock_guard<std::mutex> lock(mObjDetMutex);

  if (sl_tools::isZED(mCamRealModel)) {
    RCLCPP_WARN(get_logger(), "Object Detection not available for ZED");
    res->message = "Object Detection not available for ZED";
    res->success = false;
    return;
  }

  if (req->data) {
    RCLCPP_INFO(get_logger(), "Starting Object Detection");
    // Start
    if (mObjDetEnabled && mObjDetRunning) {
      RCLCPP_WARN(get_logger(), "Object Detection is already running");
      res->message = "Object Detection is already running";
      res->success = false;
      return;
    }

    mObjDetEnabled = true;

    if (startObjDetect()) {
      res->message = "Object Detection started";
      res->success = true;
      return;
    } else {
      res->message =
        "Error occurred starting Object Detection. Read the log for more info";
      res->success = false;
      return;
    }
  } else {
    RCLCPP_INFO(get_logger(), "Stopping Object Detection");
    // Stop
    if (!mObjDetEnabled || !mObjDetRunning) {
      RCLCPP_WARN(get_logger(), "Object Detection was not running");
      res->message = "Object Detection was not running";
      res->success = false;
      return;
    }

    stopObjDetect();

    res->message = "Object Detection stopped";
    res->success = true;
    return;
  }
}

void ZedCamera::callback_enableBodyTrk(
  const std::shared_ptr<rmw_request_id_t> request_header,
  const std::shared_ptr<std_srvs::srv::SetBool_Request> req,
  std::shared_ptr<std_srvs::srv::SetBool_Response> res)
{
  (void)request_header;

  RCLCPP_INFO(get_logger(), "** Enable Body Tracking service called **");

  std::lock_guard<std::mutex> lock(mBodyTrkMutex);

  if (sl_tools::isZED(mCamRealModel)) {
    RCLCPP_WARN(get_logger(), "Body Tracking not available for ZED");
    res->message = "Body Tracking  not available for ZED";
    res->success = false;
    return;
  }

  if (req->data) {
    RCLCPP_INFO(get_logger(), "Starting Body Tracking");
    // Start
    if (mBodyTrkEnabled && mBodyTrkRunning) {
      RCLCPP_WARN(get_logger(), "Body Tracking is already running");
      res->message = "Body Tracking  is already running";
      res->success = false;
      return;
    }

    mBodyTrkEnabled = true;

    if (startBodyTracking()) {
      res->message = "Body Tracking started";
      res->success = true;
      return;
    } else {
      res->message =
        "Error occurred starting Body Tracking. Read the log for more info";
      res->success = false;
      return;
    }
  } else {
    RCLCPP_INFO(get_logger(), "Stopping Body Tracking");
    // Stop
    if (!mBodyTrkEnabled || !mBodyTrkRunning) {
      RCLCPP_WARN(get_logger(), "Body Tracking was not running");
      res->message = "Body Tracking was not running";
      res->success = false;
      return;
    }

    stopBodyTracking();

    res->message = "Body Tracking stopped";
    res->success = true;
    return;
  }
}

void ZedCamera::callback_enableMapping(
  const std::shared_ptr<rmw_request_id_t> request_header,
  const std::shared_ptr<std_srvs::srv::SetBool_Request> req,
  std::shared_ptr<std_srvs::srv::SetBool_Response> res)
{
  (void)request_header;

  RCLCPP_INFO(get_logger(), "** Enable Spatial Mapping service called **");

  std::lock_guard<std::mutex> lock(mMappingMutex);

  if (req->data) {
    RCLCPP_INFO(get_logger(), "Starting Spatial Mapping");
    // Start
    if (mMappingEnabled && mSpatialMappingRunning) {
      RCLCPP_WARN(get_logger(), "Spatial Mapping is already running");
      res->message = "Spatial Mapping is already running";
      res->success = false;
      return;
    }

    mMappingEnabled = true;

    if (start3dMapping()) {
      res->message = "Spatial Mapping started";
      res->success = true;
      return;
    } else {
      res->message =
        "Error occurred starting Spatial Mapping. Read the log for more info";
      res->success = false;
      return;
    }
  } else {
    RCLCPP_INFO(get_logger(), "Stopping Spatial Mapping");
    // Stop
    if (!mMappingEnabled || !mSpatialMappingRunning) {
      RCLCPP_WARN(get_logger(), "Spatial Mapping was not running");
      res->message = "Spatial Mapping was not running";
      res->success = false;
      return;
    }

    stop3dMapping();

    res->message = "Spatial Mapping stopped";
    res->success = true;
    return;
  }
}

void ZedCamera::callback_enableStreaming(
  const std::shared_ptr<rmw_request_id_t> request_header,
  const std::shared_ptr<std_srvs::srv::SetBool_Request> req,
  std::shared_ptr<std_srvs::srv::SetBool_Response> res)
{
  (void)request_header;

  if (req->data) {

    if (mStreamingServerRunning) {
      RCLCPP_WARN(get_logger(), "A Streaming Server is already running");
      res->message = "A Streaming Server is already running";
      res->success = false;
      return;
    }
    // Start
    if (startStreamingServer()) {
      res->message = "Streaming Server started";
      res->success = true;
      return;
    } else {
      res->message =
        "Error occurred starting the Streaming Server. Read the log for more info";
      res->success = false;
      return;
    }
  } else {
    // Stop
    if (!mStreamingServerRunning) {
      RCLCPP_WARN(get_logger(), "There is no Streaming Server active to be stopped");
      res->message = "There is no Streaming Server active to be stopped";
      res->success = false;
      return;
    }

    RCLCPP_INFO(get_logger(), "Stopping the Streaming Server");
    stopStreamingServer();

    res->message = "Streaming Server stopped";
    res->success = true;
    return;
  }
}

void ZedCamera::callback_startSvoRec(
  const std::shared_ptr<rmw_request_id_t> request_header,
  const std::shared_ptr<zed_msgs::srv::StartSvoRec_Request> req,
  std::shared_ptr<zed_msgs::srv::StartSvoRec_Response> res)
{
  (void)request_header;

  RCLCPP_INFO(get_logger(), "** Start SVO Recording service called **");

  if (mSvoMode) {
    RCLCPP_WARN(
      get_logger(),
      "Cannot start SVO recording while playing SVO as input");
    res->message = "Cannot start SVO recording while playing SVO as input";
    res->success = false;
    return;
  }

  std::lock_guard<std::mutex> lock(mRecMutex);

  if (mRecording) {
    RCLCPP_WARN(get_logger(), "SVO Recording is already enabled");
    res->message = "SVO Recording is already enabled";
    res->success = false;
    return;
  }

  mSvoRecBitrate = req->bitrate;
  if ((mSvoRecBitrate != 0) &&
    ((mSvoRecBitrate < 1000) || (mSvoRecBitrate > 60000)))
  {
    RCLCPP_WARN(
      get_logger(),
      "'bitrate' value not valid. Please use a value "
      "in range [1000,60000], or 0 for default");
    res->message =
      "'bitrate' value not valid. Please use a value in range "
      "[1000,60000], or 0 for default";
    res->success = false;
    return;
  }

  if (req->compression_mode < 0 || req->compression_mode > 5) {
    RCLCPP_WARN(
      get_logger(),
      "'compression_mode' mode not valid. Please use a value in "
      "range [0,5]");
    res->message =
      "'compression_mode' mode not valid. Please use a value in range "
      "[0,5]";
    res->success = false;
    return;
  }
  switch (req->compression_mode) {
    case 1:
      mSvoRecCompression = sl::SVO_COMPRESSION_MODE::H264;
      break;
    case 3:
      mSvoRecCompression = sl::SVO_COMPRESSION_MODE::H264_LOSSLESS;
      break;
    case 4:
      mSvoRecCompression = sl::SVO_COMPRESSION_MODE::H265_LOSSLESS;
      break;
    case 5:
      mSvoRecCompression = sl::SVO_COMPRESSION_MODE::LOSSLESS;
      break;
    default:
      mSvoRecCompression = sl::SVO_COMPRESSION_MODE::H265;
      break;
  }
  mSvoRecFramerate = req->target_framerate;
  mSvoRecTranscode = req->input_transcode;
  mSvoRecFilename = req->svo_filename;

  if (mSvoRecFilename.empty()) {
    mSvoRecFilename = "zed.svo2";
  }

  std::string err;

  if (!startSvoRecording(err)) {
    res->message = "Error starting SVO recording: " + err;
    res->success = false;
    return;
  }

  RCLCPP_INFO(get_logger(), "SVO Recording started: ");
  RCLCPP_INFO_STREAM(get_logger(), " * Bitrate: " << mSvoRecBitrate);
  RCLCPP_INFO_STREAM(
    get_logger(), " * Compression mode: " << sl::toString(
      mSvoRecCompression).c_str());
  RCLCPP_INFO_STREAM(get_logger(), " * Framerate: " << mSvoRecFramerate);
  RCLCPP_INFO_STREAM(
    get_logger(),
    " * Input Transcode: " << (mSvoRecTranscode ? "TRUE" : "FALSE"));
  RCLCPP_INFO_STREAM(
    get_logger(),
    " * Filename: " << (mSvoRecFilename.empty() ? "zed.svo2" :
    mSvoRecFilename));

  res->message = "SVO Recording started";
  res->success = true;
}

void ZedCamera::callback_stopSvoRec(
  const std::shared_ptr<rmw_request_id_t> request_header,
  const std::shared_ptr<std_srvs::srv::Trigger_Request> req,
  std::shared_ptr<std_srvs::srv::Trigger_Response> res)
{
  (void)request_header;
  (void)req;

  RCLCPP_INFO(get_logger(), "** Stop SVO Recording service called **");

  std::lock_guard<std::mutex> lock(mRecMutex);

  if (!mRecording) {
    RCLCPP_WARN(get_logger(), "SVO Recording is NOT enabled");
    res->message = "SVO Recording is NOT enabled";
    res->success = false;
    return;
  }

  stopSvoRecording();

  RCLCPP_INFO(get_logger(), "SVO Recording stopped");
  res->message = "SVO Recording stopped";
  res->success = true;
}


void ZedCamera::callback_pauseSvoInput(
  const std::shared_ptr<rmw_request_id_t> request_header,
  const std::shared_ptr<std_srvs::srv::Trigger_Request> req,
  std::shared_ptr<std_srvs::srv::Trigger_Response> res)
{
  (void)request_header;

  RCLCPP_INFO(get_logger(), "** Pause SVO Input service called **");

  std::lock_guard<std::mutex> lock(mRecMutex);

  if (!mSvoMode) {
    RCLCPP_WARN(get_logger(), "The node is not using an SVO as input");
    res->message = "The node is not using an SVO as input";
    res->success = false;
    return;
  }

#ifndef USE_SVO_REALTIME_PAUSE
  if (mSvoRealtime) {
    RCLCPP_WARN(
      get_logger(),
      "SVO input can be paused only if SVO is not in RealTime mode");
    res->message =
      "SVO input can be paused only if SVO is not in RealTime mode";
    res->success = false;
    mSvoPause = false;
    return;
  }
#endif

  if (!mSvoPause) {
    RCLCPP_WARN(get_logger(), "SVO is paused");
    res->message = "SVO is paused";
    mSvoPause = true;
  } else {
    RCLCPP_WARN(get_logger(), "SVO is playing");
    res->message = "SVO is playing";
    mSvoPause = false;
  }
  res->success = true;

#ifdef USE_SVO_REALTIME_PAUSE
  mZed->pauseSVOReading(mSvoPause);
#endif

}

void ZedCamera::callback_setSvoFrame(
  const std::shared_ptr<rmw_request_id_t> request_header,
  const std::shared_ptr<zed_msgs::srv::SetSvoFrame_Request> req,
  std::shared_ptr<zed_msgs::srv::SetSvoFrame_Response> res)
{
  (void)request_header;

  RCLCPP_INFO(get_logger(), "** Set SVO Frame service called **");

  // ----> Check service call frequency
  if (mSetSvoFrameCheckTimer.toc() < 0.5) {
    RCLCPP_WARN(get_logger(), "SVO frame set too fast");
    res->message = "SVO frame set too fast";
    res->success = false;
    return;
  }
  mSetSvoFrameCheckTimer.tic();
  // <---- Check service call frequency

  std::lock_guard<std::mutex> lock(mRecMutex);

  if (!mSvoMode) {
    RCLCPP_WARN(get_logger(), "The node is not using an SVO as input");
    res->message = "The node is not using an SVO as input";
    res->success = false;
    return;
  }

  int frame = req->frame_id;
  int svo_frames = mZed->getSVONumberOfFrames();
  if (frame >= svo_frames) {
    std::stringstream ss;
    ss << "Frame number is out of range. SVO has " << svo_frames << " frames";
    RCLCPP_WARN(get_logger(), ss.str().c_str());
    res->message = ss.str();
    res->success = false;
    return;
  }

  mZed->setSVOPosition(frame);
  RCLCPP_INFO_STREAM(get_logger(), "SVO frame set to " << frame);
  res->message = "SVO frame set to " + std::to_string(frame);

  // ----> Set camera pose to identity
  RCLCPP_WARN(get_logger(), " * Camera pose reset to identity.");
  mInitialBasePose[0] = 0.0;
  mInitialBasePose[1] = 0.0;
  mInitialBasePose[2] = 0.0;

  mInitialBasePose[3] = 0.0;
  mInitialBasePose[4] = 0.0;
  mInitialBasePose[5] = 0.0;

  mResetOdomFromSrv = true;
  mOdomPath.clear();
  mPosePath.clear();

  // Restart tracking
  startPosTracking();
  // <---- Set camera pose to identity

  //if svo is paused, ensure one grab can update topics
  if (mSvoPause) {
    mGrabOnce = true;
    mGrabImuOnce = true;
  }

  res->success = true;
}

void ZedCamera::callback_updateDiagnostic(
  diagnostic_updater::DiagnosticStatusWrapper & stat)
{
  DEBUG_COMM("=== Update Diagnostic ===");

  std::lock_guard<std::mutex> lock(mCloseCameraMutex);

  if (mZed == nullptr) {
    stat.summary(
      diagnostic_msgs::msg::DiagnosticStatus::ERROR,
      "Camera not opened");
    return;
  }

  if (mConnStatus != sl::ERROR_CODE::SUCCESS) {
    stat.summary(
      diagnostic_msgs::msg::DiagnosticStatus::ERROR,
      sl::toString(mConnStatus).c_str());
    return;
  }

  stat.addf("Uptime", "%s", sl_tools::seconds2str(mUptimer.toc()).c_str());

  if (mGrabStatus == sl::ERROR_CODE::SUCCESS || mGrabStatus == sl::ERROR_CODE::CORRUPTED_FRAME) {
    stat.addf("IPC Enabled", "%s", mUsingIPC ? "YES" : "NO");
    stat.addf("Camera Grab rate", "%d Hz", mCamGrabFrameRate);

    double freq = 1. / mGrabPeriodMean_sec->getAvg();
    double freq_perc = 100. * freq / mCamGrabFrameRate;
    stat.addf("Data Capture", "Mean Frequency: %.1f Hz (%.1f%%)", freq, freq_perc);

    double frame_proc_sec = mElabPeriodMean_sec->getAvg();
    double frame_grab_period = 1. / mCamGrabFrameRate;
    stat.addf(
      "Data Capture", "Tot. Processing Time: %.6f sec (Max. %.3f sec)",
      frame_proc_sec, frame_grab_period);

    if (frame_proc_sec > frame_grab_period) {
      mSysOverloadCount++;
    }

    if (mSysOverloadCount >= 10) {
      stat.summary(
        diagnostic_msgs::msg::DiagnosticStatus::WARN,
        "System overloaded. Consider reducing "
        "'general.pub_frame_rate' or 'general.grab_resolution'");
    } else {
      mSysOverloadCount = 0;
      stat.summary(
        diagnostic_msgs::msg::DiagnosticStatus::OK,
        "Camera grabbing");
    }

    // ----> Frame drop count
    auto dropped = mZed->getFrameDroppedCount();
    uint64_t total = dropped + mFrameCount;
    auto perc_drop = 100. * static_cast<double>(dropped) / total;
    stat.addf(
      "Frame Drop rate", "%u/%lu (%g%%)",
      dropped, total, perc_drop);
    // <---- Frame drop count

    if (mSimMode) {
      stat.add("Input mode", "SIMULATION");
    } else if (mSvoMode) {
      stat.add("Input mode", "SVO");
    } else if (mStreamMode) {
      stat.add("Input mode", "LOCAL STREAM");
    } else {
      stat.add("Input mode", "Live Camera");
    }

    if (mVdPublishing) {
      if (mSvoMode && !mSvoRealtime) {
        freq = 1. / mGrabPeriodMean_sec->getAvg();
        freq_perc = 100. * freq / mVdPubRate;
        stat.addf(
          "Video/Depth", "Mean Frequency: %.1f Hz (%.1f%%)", freq,
          freq_perc);
      } else {
        freq = 1. / mVideoDepthPeriodMean_sec->getAvg();
        freq_perc = 100. * freq / mVdPubRate;
        frame_grab_period = 1. / mVdPubRate;
        stat.addf(
          "Video/Depth", "Mean Frequency: %.1f Hz (%.1f%%)", freq,
          freq_perc);
      }
      stat.addf(
        "Video/Depth", "Processing Time: %.6f sec (Max. %.3f sec)",
        mVideoDepthElabMean_sec->getAvg(), frame_grab_period);
    } else {
      stat.add("Video/Depth", "Topic not subscribed");
    }

    if (mSvoMode) {
      double svo_perc = 100. * (static_cast<double>(mSvoFrameId) / mSvoFrameCount);

      stat.addf(
        "Playing SVO", "%sFrame: %d/%d (%.1f%%)",
        (mSvoPause ? "PAUSED - " : ""), mSvoFrameId, mSvoFrameCount, svo_perc);
      stat.addf("SVO Loop", "%s", (mSvoLoop ? "ON" : "OFF"));
      if (mSvoLoop) {
        stat.addf("SVO Loop Count", "%d", mSvoLoopCount);
      }
      stat.addf("Real Time mode", "%s", (mSvoRealtime ? "ON" : "OFF"));
      if (!mSvoRealtime) {
        stat.addf("SVO Playback rate", "%.1fx -> %.1f Hz", mSvoRate, mSvoRate * mCamGrabFrameRate);
      }
    }

    if (isDepthRequired()) {
      stat.add("Depth status", "ACTIVE");
      stat.add("Depth mode", sl::toString(mDepthMode).c_str());

      if (mPcPublishing) {
        freq = 1. / mPcPeriodMean_sec->getAvg();
        freq_perc = 100. * freq / mPcPubRate;
        stat.addf(
          "Point Cloud", "Mean Frequency: %.1f Hz (%.1f%%)", freq,
          freq_perc);
        stat.addf(
          "Point Cloud", "Processing Time: %.3f sec (Max. %.3f sec)",
          mPcProcMean_sec->getAvg(), 1. / mPcPubRate);
      } else {
        stat.add("Point Cloud", "Topic not subscribed");
      }

      if (mFloorAlignment) {
        if (mPosTrackingStatus.spatial_memory_status == sl::SPATIAL_MEMORY_STATUS::SEARCHING) {
          stat.add("Floor Detection", "NOT INITIALIZED");
        } else {
          stat.add("Floor Detection", "INITIALIZED");
        }
      }

      if (mAutoRoiEnabled) {
        stat.add("Automatic ROI", sl::toString(mAutoRoiStatus).c_str());
      } else if (mManualRoiEnabled) {
        stat.add("Manual ROI", "ENABLED");
      }

      if (mGnssFusionEnabled) {
        stat.addf("Fusion status", sl::toString(mFusionStatus).c_str());
        if (mPosTrackingStarted) {
          stat.addf(
            "GNSS Tracking status", "%s",
            sl::toString(mFusedPosTrackingStatus.gnss_fusion_status).c_str());
        }
        if (mGnssMsgReceived) {
          freq = 1. / mGnssFix_sec->getAvg();
          stat.addf("GNSS input", "Mean Frequency: %.1f Hz", freq);
          stat.addf("GNSS Services", "%s", mGnssServiceStr.c_str());
          if (mGnssFixValid) {
            stat.add("GNSS Status", "FIX OK");
          } else {
            stat.add("GNSS Status", "NO FIX");
          }
        } else {
          stat.add("GNSS Fusion", "Waiting for GNSS messages");
        }
      } else {
        stat.add("GNSS Fusion", "DISABLED");
      }

      if (mPosTrackingStarted) {
        stat.addf(
          "Odometry tracking status", "%s",
          sl::toString(mPosTrackingStatus.odometry_status)
          .c_str());
        stat.addf(
          "Spatial Memory status", "%s",
          sl::toString(mPosTrackingStatus.spatial_memory_status).c_str());

        if (mPublishTF) {
          freq = 1. / mPubOdomTF_sec->getAvg();
          stat.addf("TF Odometry", "Mean Frequency: %.1f Hz", freq);

          if (mPublishMapTF) {
            freq = 1. / mPubPoseTF_sec->getAvg();
            stat.addf("TF Pose", "Mean Frequency: %.1f Hz", freq);
          } else {
            stat.add("TF Pose", "DISABLED");
          }
        } else {
          stat.add("TF Odometry", "DISABLED");
          stat.add("TF Pose", "DISABLED");
        }
      } else {
        stat.add("Pos. Tracking status", "INACTIVE");
      }

      if (mObjDetRunning) {
        if (mObjDetSubscribed) {
          freq = 1. / mObjDetPeriodMean_sec->getAvg();
          freq_perc = 100. * freq / mVdPubRate;
          frame_grab_period = 1. / mVdPubRate;
          stat.addf(
            "Object detection", "Mean Frequency: %.3f Hz  (%.1f%%)",
            freq, freq_perc);
          stat.addf(
            "Object detection",
            "Processing Time: %.3f sec (Max. %.3f sec)",
            mObjDetElabMean_sec->getAvg(), frame_grab_period);
        } else {
          stat.add("Object Detection", "Active, topic not subscribed");
        }
      } else {
        stat.add("Object Detection", "INACTIVE");
      }

      if (mBodyTrkRunning) {
        if (mBodyTrkSubscribed) {
          freq = 1. / mBodyTrkPeriodMean_sec->getAvg();
          freq_perc = 100. * freq / mVdPubRate;
          frame_grab_period = 1. / mVdPubRate;
          stat.addf(
            "Body Tracking", "Mean Frequency: %.3f Hz  (%.1f%%)",
            freq, freq_perc);
          stat.addf(
            "Body Tracking",
            "Processing Time: %.3f sec (Max. %.3f sec)",
            mBodyTrkElabMean_sec->getAvg(), frame_grab_period);
        } else {
          stat.add("Body Tracking", "Active, topic not subscribed");
        }
      } else {
        stat.add("Body Tracking", "INACTIVE");
      }
    } else {
      stat.add("Depth status", "INACTIVE");
    }

    if (mPublishImuTF) {
      freq = 1. / mPubImuTF_sec->getAvg();
      stat.addf("TF IMU", "Mean Frequency: %.1f Hz", freq);
    } else {
      stat.add("TF IMU", "DISABLED");
    }

    if (mGrabStatus == sl::ERROR_CODE::CORRUPTED_FRAME) {
      stat.summary(
        diagnostic_msgs::msg::DiagnosticStatus::WARN,
        "Performance Degraded - Corrupted frame received");
    }
  } else if (mGrabStatus == sl::ERROR_CODE::LAST) {
    stat.summary(
      diagnostic_msgs::msg::DiagnosticStatus::OK,
      "Camera initializing");
  } else {
    stat.summaryf(
      diagnostic_msgs::msg::DiagnosticStatus::ERROR,
      "%s", sl::toString(mGrabStatus).c_str());
  }

  if (mImuPublishing) {
    double freq = 1. / mImuPeriodMean_sec->getAvg();
    stat.addf("IMU", "Mean Frequency: %.1f Hz", freq);
  } else {
    stat.add("IMU Sensor", "Topics not subscribed");
  }

  if (!mSvoMode && !mSimMode && sl_tools::isZED2OrZED2i(mCamRealModel)) {
    if (mMagPublishing) {
      double freq = 1. / mMagPeriodMean_sec->getAvg();
      stat.addf("Magnetometer", "Mean Frequency: %.1f Hz", freq);
    } else {
      stat.add("Magnetometer Sensor", "Topics not subscribed");
    }
  } else {
    stat.add("Magnetometer Sensor", "N/A");
  }

  if (!mSvoMode && !mSimMode && sl_tools::isZED2OrZED2i(mCamRealModel)) {
    if (mBaroPublishing) {
      double freq = 1. / mBaroPeriodMean_sec->getAvg();
      stat.addf("Barometer", "Mean Frequency: %.1f Hz", freq);
    } else {
      stat.add("Barometer Sensor", "Topics not subscribed");
    }
  } else {
    stat.add("Barometer Sensor", "N/A");
  }

  if (!mSvoMode && !mSimMode && sl_tools::isZED2OrZED2i(mCamRealModel)) {
    stat.addf("Left CMOS Temp.", "%.1f °C", mTempLeft);
    stat.addf("Right CMOS Temp.", "%.1f °C", mTempRight);

    if (mTempLeft > 70.f || mTempRight > 70.f) {
      stat.summary(
        diagnostic_msgs::msg::DiagnosticStatus::WARN,
        "High Camera temperature");
    }
  } else {
    stat.add("Left CMOS Temp.", "N/A");
    stat.add("Right CMOS Temp.", "N/A");
  }

  if (!mSvoMode && !mSimMode && sl_tools::isZEDX(mCamRealModel)) {
    stat.addf("Camera Temp.", "%.1f °C", mTempImu);

    if (mTempImu > 70.f) {
      stat.summary(
        diagnostic_msgs::msg::DiagnosticStatus::WARN,
        "High Camera temperature");
    }
  }

  if (mRecording) {
    if (!mRecStatus.status) {
      // if (mGrabActive)
      {
        stat.add("SVO Recording", "ERROR");
        stat.summary(
          diagnostic_msgs::msg::DiagnosticStatus::WARN,
          "Error adding frames to SVO file while recording. "
          "Check "
          "free disk space");
      }
    } else {
      stat.add("SVO Recording", "ACTIVE");
      stat.addf(
        "SVO compression time", "%g msec",
        mRecStatus.average_compression_time);
      stat.addf(
        "SVO compression ratio", "%.1f%%",
        mRecStatus.average_compression_ratio);
    }
  } else {
    stat.add("SVO Recording", "NOT ACTIVE");
  }

  if (mStreamingServerRunning) {
    stat.add("Streaming Server", "ACTIVE");

    sl::StreamingParameters params;
    params = mZed->getStreamingParameters();

    stat.addf("Streaming port", "%d", static_cast<int>(params.port));
    stat.addf(
      "Streaming codec", "%s",
      (params.codec == sl::STREAMING_CODEC::H264 ? "H264" : "H265"));
    stat.addf("Streaming bitrate", "%d mbps", static_cast<int>(params.bitrate));
    stat.addf("Streaming chunk size", "%d B", static_cast<int>(params.chunk_size));
    stat.addf("Streaming GOP size", "%d", static_cast<int>(params.gop_size));
  } else {
    stat.add("Streaming Server", "NOT ACTIVE");
  }
}

void ZedCamera::callback_gnssPubTimerTimeout()
{
  if (!mGnssMsgReceived) {
    return;
  }

  mGnssMsgReceived = false;

  RCLCPP_WARN(
    get_logger(),
    "* GNSS subscriber timeout. No GNSS data available.");

  mGnssPubCheckTimer.reset();
}

void ZedCamera::processSvoGnssData()
{
  if (!mGnssReplay) {
    mGnssFixValid = false;
    return;
  }
  uint64_t current_ts = mLastZedPose.timestamp.getNanoseconds();
  static uint64_t old_gnss_ts = 0;

  if (current_ts == old_gnss_ts) {
    return;
  }
  old_gnss_ts = current_ts;

  // DEBUG_STREAM_GNSS("Retrieving GNSS data from SVO. TS: " << current_ts
  //                                                         << " nsec");

  sl::GNSSData gnssData;
  auto err = mGnssReplay->grab(gnssData, current_ts);
  if (err != sl::FUSION_ERROR_CODE::SUCCESS) {
    //DEBUG_STREAM_GNSS("Error grabbing GNSS data from SVO: " << sl::toString(err));
    return;
  }

  mGnssMsgReceived = true;

  // ----> GNSS Fix stats
  double elapsed_sec = mGnssFixFreqTimer.toc();
  mGnssFix_sec->addValue(elapsed_sec);
  mGnssFixFreqTimer.tic();
  // <---- GNSS Fix stats

  double latitude;
  double longitude;
  double altitude;

  gnssData.getCoordinates(latitude, longitude, altitude, false);
  mGnssTimestamp = rclcpp::Time(gnssData.ts.getNanoseconds(), RCL_ROS_TIME);

  DEBUG_STREAM_GNSS(
    "Latest GNSS data from SVO - ["
      << mGnssTimestamp.nanoseconds() << " nsec] " << latitude
      << "°," << longitude << "° / " << altitude << " m");

  std::stringstream ss;
  for (size_t i = 0; i < gnssData.position_covariance.size(); i++) {
    ss << gnssData.position_covariance[i];
    if (i != gnssData.position_covariance.size() - 1) {ss << ", ";}
  }
  DEBUG_STREAM_GNSS("Covariance- [" << ss.str() << "]");
  DEBUG_STREAM_GNSS("GNSS Status: " << sl::toString(gnssData.gnss_status));

  if (gnssData.gnss_status == sl::GNSS_STATUS::UNKNOWN) {
    gnssData.gnss_status = sl::GNSS_STATUS::SINGLE;
    DEBUG_STREAM_GNSS(" * Forced to: " << sl::toString(gnssData.gnss_status));
  }

  DEBUG_STREAM_GNSS("GNSS Mode: " << sl::toString(gnssData.gnss_mode));

  mGnssFixValid = true;   // Used to keep track of signal loss

  if (mZed->isOpened() && mZed->isPositionalTrackingEnabled()) {
    auto ingest_error = mFusion.ingestGNSSData(gnssData);
    if (ingest_error == sl::FUSION_ERROR_CODE::SUCCESS) {
      DEBUG_STREAM_GNSS(
        "Datum ingested - ["
          << mGnssTimestamp.nanoseconds() << " nsec] " << latitude
          << "°," << longitude << "° / " << altitude << " m");
    } else {
      RCLCPP_ERROR_STREAM(
        get_logger(),
        "Ingest error occurred when ingesting GNSSData: "
          << sl::toString(ingest_error));
    }
    mGnssFixNew = true;
  }
}

void ZedCamera::callback_gnssFix(const sensor_msgs::msg::NavSatFix::SharedPtr msg)
{
  sl::GNSSData gnssData;

  // ----> GNSS Fix stats
  double elapsed_sec = mGnssFixFreqTimer.toc();
  mGnssFix_sec->addValue(elapsed_sec);
  mGnssFixFreqTimer.tic();
  // <---- GNSS Fix stats

  if (!mGnssPubCheckTimer) {
    std::chrono::milliseconds gnssTimeout_msec(static_cast<int>(2000.0));
    mGnssPubCheckTimer = create_wall_timer(
      std::chrono::duration_cast<std::chrono::milliseconds>(
        gnssTimeout_msec),
      std::bind(&ZedCamera::callback_gnssPubTimerTimeout, this));
  } else {
    mGnssPubCheckTimer->reset();
  }

  mGnssMsgReceived = true;

  RCLCPP_INFO_ONCE(get_logger(), "=== GNSS subscriber ===");
  RCLCPP_INFO_ONCE(
    get_logger(),
    " * First message received. GNSS Sender active.");

  mGnssServiceStr = "";
  mGnssService = msg->status.service;
  if (mGnssService & sensor_msgs::msg::NavSatStatus::SERVICE_GPS) {
    mGnssServiceStr += "GPS ";
  }
  if (mGnssService & sensor_msgs::msg::NavSatStatus::SERVICE_GLONASS) {
    mGnssServiceStr += "GLONASS ";
  }
  if (mGnssService & sensor_msgs::msg::NavSatStatus::SERVICE_COMPASS) {
    mGnssServiceStr += "COMPASS ";
  }
  if (mGnssService & sensor_msgs::msg::NavSatStatus::SERVICE_GALILEO) {
    mGnssServiceStr += "GALILEO";
  }

  RCLCPP_INFO_STREAM_ONCE(
    get_logger(),
    " * Service: " << mGnssServiceStr.c_str());

  if (msg->status.status == sensor_msgs::msg::NavSatStatus::STATUS_NO_FIX) {
    DEBUG_GNSS("callback_gnssFix: fix not valid");
    if (mGnssFixValid) {
      RCLCPP_INFO(get_logger(), "GNSS: signal lost.");
    }
    mGnssFixValid = false;

    return;
  }

  switch (msg->status.status) {
    case ::sensor_msgs::msg::NavSatStatus::STATUS_SBAS_FIX:
      gnssData.gnss_status = sl::GNSS_STATUS::RTK_FIX;
      break;
    case ::sensor_msgs::msg::NavSatStatus::STATUS_GBAS_FIX:
      gnssData.gnss_status = sl::GNSS_STATUS::RTK_FLOAT;
      break;
    case ::sensor_msgs::msg::NavSatStatus::STATUS_FIX:
    default:
      gnssData.gnss_status = sl::GNSS_STATUS::SINGLE;
      break;
  }

  // ----> Check timestamp
  // Note: this is the ROS timestamp, not the GNSS timestamp that is available
  // in a
  //       "sensor_msgs/TimeReference message", e.g. `/time_reference`
  uint64_t ts_gnss_part_sec =
    static_cast<uint64_t>(msg->header.stamp.sec) * 1000000000;
  uint64_t ts_gnss_part_nsec =
    static_cast<uint64_t>(msg->header.stamp.nanosec);
  uint64_t ts_gnss_nsec = ts_gnss_part_sec + ts_gnss_part_nsec;

  DEBUG_STREAM_GNSS(
    "GNSS Ts: " << ts_gnss_part_sec / 1000000000 << " sec + "
                << ts_gnss_part_nsec << " nsec = "
                << ts_gnss_nsec << " nsec fused");

  if (ts_gnss_nsec <= mLastTs_gnss_nsec) {
    DEBUG_GNSS(
      "callback_gnssFix: data not valid (timestamp did not increment)");
    return;
  }

  DEBUG_STREAM_GNSS(
    "GNSS dT: " << ts_gnss_nsec - mLastTs_gnss_nsec
                << " nsec");
  mLastTs_gnss_nsec = ts_gnss_nsec;
  // <---- Check timestamp

  mGnssTimestamp = rclcpp::Time(ts_gnss_nsec, RCL_ROS_TIME);
  DEBUG_STREAM_GNSS("Stored Ts: " << mGnssTimestamp.nanoseconds());

  double altit = msg->altitude;
  if (mGnssZeroAltitude) {
    altit = 0.0;
  }
  double latit = msg->latitude;
  double longit = msg->longitude;

  // std::lock_guard<std::mutex> lock(mGnssDataMutex);
  gnssData.ts.setNanoseconds(ts_gnss_nsec);
  gnssData.setCoordinates(latit, longit, altit, false);

  if (msg->position_covariance_type !=
    sensor_msgs::msg::NavSatFix::COVARIANCE_TYPE_UNKNOWN)
  {
    gnssData.latitude_std = msg->position_covariance[0];
    gnssData.longitude_std = msg->position_covariance[1 * 3 + 1];
    gnssData.altitude_std = msg->position_covariance[2 * 3 + 2];
    if (mGnssZeroAltitude) {
      gnssData.altitude_std = 1e-9;
    }
    std::array<double, 9> position_covariance;
    position_covariance[0] = gnssData.latitude_std * mGnssHcovMul;    // X
    position_covariance[1 * 3 + 1] =
      gnssData.longitude_std * mGnssHcovMul;      // Y
    position_covariance[2 * 3 + 2] =
      gnssData.altitude_std * mGnssVcovMul;      // Z
    gnssData.position_covariance = position_covariance;
  }

  if (!mGnssFixValid) {
    DEBUG_GNSS("GNSS: valid fix received.");
    DEBUG_STREAM_GNSS(
      " * First valid datum - Lat: "
        << std::fixed << std::setprecision(9) << latit
        << "° - Long: " << longit << "° - Alt: " << altit
        << " m");
  }

  mGnssFixValid = true;    // Used to keep track of signal loss

  if (mZed->isOpened() && mZed->isPositionalTrackingEnabled()) {
    auto ingest_error = mFusion.ingestGNSSData(gnssData);
    if (ingest_error == sl::FUSION_ERROR_CODE::SUCCESS) {
      DEBUG_STREAM_GNSS(
        "Datum ingested - ["
          << mGnssTimestamp.nanoseconds() << " nsec] " << latit
          << "°," << longit << "° / " << altit << " m");
    } else {
      RCLCPP_ERROR_STREAM(
        get_logger(),
        "Ingest error occurred when ingesting GNSSData: "
          << sl::toString(ingest_error));
    }
    mGnssFixNew = true;
  }
}

void ZedCamera::callback_clickedPoint(
  const geometry_msgs::msg::PointStamped::SharedPtr msg)
{
  // ----> Check for result subscribers
  size_t markerSubCount = 0;
  size_t planeSubCount = 0;
  try {
    if (mPubMarker) {markerSubCount = count_subscribers(mPubMarker->get_topic_name());}
    if (mPubPlane) {planeSubCount = count_subscribers(mPubPlane->get_topic_name());}
  } catch (...) {
    rcutils_reset_error();
    DEBUG_STREAM_MAP(
      "callback_clickedPoint: Exception while counting point plane "
      "subscribers");
    return;
  }

  if ((markerSubCount + planeSubCount) == 0) {
    return;
  }
  // <---- Check for result subscribers

  rclcpp::Time ts = get_clock()->now();

  float X = msg->point.x;
  float Y = msg->point.y;
  float Z = msg->point.z;

  RCLCPP_INFO_STREAM(
    get_logger(), "Clicked 3D point [X FW, Y LF, Z UP]: ["
      << X << "," << Y << "," << Z << "]");

  // ----> Transform the point from `map` frame to `left_camera_optical_frame`
  double camX, camY, camZ;
  try {
    // Save the transformation
    geometry_msgs::msg::TransformStamped m2o =
      mTfBuffer->lookupTransform(
      mLeftCamOptFrameId, msg->header.frame_id,
      TIMEZERO_SYS, rclcpp::Duration(1, 0));

    RCLCPP_INFO(
      get_logger(),
      "'%s' -> '%s': {%.3f,%.3f,%.3f} {%.3f,%.3f,%.3f,%.3f}",
      msg->header.frame_id.c_str(), mLeftCamOptFrameId.c_str(),
      m2o.transform.translation.x, m2o.transform.translation.y,
      m2o.transform.translation.z, m2o.transform.rotation.x,
      m2o.transform.rotation.y, m2o.transform.rotation.z,
      m2o.transform.rotation.w);

    // Get the TF2 transformation
    geometry_msgs::msg::PointStamped ptCam;

    tf2::doTransform(*(msg.get()), ptCam, m2o);

    camX = ptCam.point.x;
    camY = ptCam.point.y;
    camZ = ptCam.point.z;

    RCLCPP_INFO(
      get_logger(),
      "Point in camera coordinates [Z FW, X RG, Y DW]: {%.3f,%.3f,%.3f}",
      camX, camY, camZ);
  } catch (tf2::TransformException & ex) {
    rclcpp::Clock steady_clock(RCL_STEADY_TIME);
    RCLCPP_WARN_THROTTLE(
      get_logger(), steady_clock, 1000.0,
      "Transform error: %s", ex.what());
    RCLCPP_WARN_THROTTLE(
      get_logger(), steady_clock, 1000.0,
      "The tf from '%s' to '%s' is not available.",
      msg->header.frame_id.c_str(),
      mLeftCamOptFrameId.c_str());

    return;
  }
  // <---- Transform the point from `map` frame to `left_camera_optical_frame`

  // ----> Project the point into 2D image coordinates
  sl::CalibrationParameters zedParam;
  zedParam = mZed->getCameraInformation(mMatResol)
    .camera_configuration.calibration_parameters;                 // ok

  float f_x = zedParam.left_cam.fx;
  float f_y = zedParam.left_cam.fy;
  float c_x = zedParam.left_cam.cx;
  float c_y = zedParam.left_cam.cy;

  float out_scale_factor = static_cast<float>(mMatResol.width) / mCamWidth;

  float u = ((camX / camZ) * f_x + c_x) / out_scale_factor;
  float v = ((camY / camZ) * f_y + c_y) / out_scale_factor;
  DEBUG_STREAM_MAP(
    "Clicked point image coordinates: ["
      << u << "," << v
      << "] - out_scale_factor: " << out_scale_factor);
  // <---- Project the point into 2D image coordinates

  // ----> Extract plane from clicked point
  sl::Plane plane;
  sl::PlaneDetectionParameters params;
  params.max_distance_threshold = mPdMaxDistanceThreshold;
  params.normal_similarity_threshold = mPdNormalSimilarityThreshold;
  sl::ERROR_CODE err = mZed->findPlaneAtHit(sl::uint2(u, v), plane, params);
  if (err != sl::ERROR_CODE::SUCCESS) {
    RCLCPP_WARN(
      get_logger(),
      "Error extracting plane at point [%.3f,%.3f,%.3f]: %s", X, Y,
      Z, sl::toString(err).c_str());
    return;
  }

  sl::float3 center = plane.getCenter();
  sl::float2 dims = plane.getExtents();

  if (dims[0] == 0 || dims[1] == 0) {
    RCLCPP_INFO(
      get_logger(), "Plane not found at point [%.3f,%.3f,%.3f]", X,
      Y, Z);
    return;
  }

  DEBUG_MAP(
    "Found plane at point [%.3f,%.3f,%.3f] -> Center: [%.3f,%.3f,%.3f], "
    "Dims: %.3fx%.3f",
    X, Y, Z, center.x, center.y, center.z, dims[0], dims[1]);
  // <---- Extract plane from clicked point

  if (markerSubCount > 0) {
    // ----> Publish a blue sphere in the clicked point
    auto pt_marker = std::make_unique<visualization_msgs::msg::Marker>();
    // Set the frame ID and timestamp.  See the TF tutorials for information
    // on these.
    static int hit_pt_id =
      0;      // This ID must be unique in the same process. Thus it is good to
              // keep it as a static variable
    pt_marker->header.stamp = mUsePubTimestamps ? get_clock()->now() : ts;
    // Set the marker action.  Options are ADD and DELETE
    pt_marker->action = visualization_msgs::msg::Marker::ADD;
    pt_marker->lifetime = rclcpp::Duration(0, 0);

    // Set the namespace and id for this marker.  This serves to create a
    // unique ID Any marker sent with the same namespace and id will overwrite
    // the old one
    pt_marker->ns = "plane_hit_points";
    pt_marker->id = hit_pt_id++;
    pt_marker->header.frame_id = mMapFrameId;

    // Set the marker type.
    pt_marker->type = visualization_msgs::msg::Marker::SPHERE;

    // Set the pose of the marker.
    // This is a full 6DOF pose relative to the frame/time specified in the
    // header
    pt_marker->pose.position.x = X;
    pt_marker->pose.position.y = Y;
    pt_marker->pose.position.z = Z;
    pt_marker->pose.orientation.x = 0.0;
    pt_marker->pose.orientation.y = 0.0;
    pt_marker->pose.orientation.z = 0.0;
    pt_marker->pose.orientation.w = 1.0;

    // Set the scale of the marker -- 1x1x1 here means 1m on a side
    pt_marker->scale.x = 0.025;
    pt_marker->scale.y = 0.025;
    pt_marker->scale.z = 0.025;

    // Set the color -- be sure to set alpha to something non-zero!
    pt_marker->color.r = 0.2f;
    pt_marker->color.g = 0.1f;
    pt_marker->color.b = 0.75f;
    pt_marker->color.a = 0.8;

    // Publish the marker
    DEBUG_STREAM_MAP("Publishing PT MARKER message");
    try {
      if (mPubMarker) {mPubMarker->publish(std::move(pt_marker));}
    } catch (std::system_error & e) {
      DEBUG_STREAM_COMM("Message publishing exception: " << e.what());
    } catch (...) {
      DEBUG_STREAM_COMM("Message publishing generic exception: ");
    }
    // ----> Publish a blue sphere in the clicked point

    // ----> Publish the plane as green mesh
    auto plane_marker = std::make_unique<visualization_msgs::msg::Marker>();
    // Set the frame ID and timestamp.  See the TF tutorials for information
    // on these.
    static int plane_mesh_id =
      0;      // This ID must be unique in the same process. Thus it is good to
              // keep it as a static variable
    plane_marker->header.stamp = mUsePubTimestamps ? get_clock()->now() : ts;
    // Set the marker action.  Options are ADD and DELETE
    plane_marker->action = visualization_msgs::msg::Marker::ADD;
    plane_marker->lifetime = rclcpp::Duration(0, 0);

    // Set the namespace and id for this marker.  This serves to create a
    // unique ID Any marker sent with the same namespace and id will overwrite
    // the old one
    plane_marker->ns = "plane_meshes";
    plane_marker->id = plane_mesh_id++;
    plane_marker->header.frame_id = mLeftCamFrameId;

    // Set the marker type.
    plane_marker->type = visualization_msgs::msg::Marker::TRIANGLE_LIST;

    // Set the pose of the marker.  This isplane_marker
    plane_marker->pose.orientation.w = 1.0;

    // Set the color -- be sure to set alpha to something non-zero!
    plane_marker->color.r = 0.10f;
    plane_marker->color.g = 0.75f;
    plane_marker->color.b = 0.20f;
    plane_marker->color.a = 0.75;

    // Set the scale of the marker -- 1x1x1 here means 1m on a side
    plane_marker->scale.x = 1.0;
    plane_marker->scale.y = 1.0;
    plane_marker->scale.z = 1.0;

    sl::Mesh mesh = plane.extractMesh();
    size_t triangCount = mesh.getNumberOfTriangles();
    size_t ptCount = triangCount * 3;
    plane_marker->points.resize(ptCount);
    plane_marker->colors.resize(ptCount);

    size_t ptIdx = 0;
    for (size_t t = 0; t < triangCount; t++) {
      for (int p = 0; p < 3; p++) {
        uint vIdx = mesh.triangles[t][p];
        plane_marker->points[ptIdx].x = mesh.vertices[vIdx][0];
        plane_marker->points[ptIdx].y = mesh.vertices[vIdx][1];
        plane_marker->points[ptIdx].z = mesh.vertices[vIdx][2];

        // Set the color -- be sure to set alpha to something non-zero!
        plane_marker->colors[ptIdx].r = 0.10f;
        plane_marker->colors[ptIdx].g = 0.75f;
        plane_marker->colors[ptIdx].b = 0.20f;
        plane_marker->colors[ptIdx].a = 0.75;

        ptIdx++;
      }
    }

    // Publish the marker
    DEBUG_STREAM_MAP("Publishing PLANE MARKER message");
    try {
      if (mPubMarker) {mPubMarker->publish(std::move(plane_marker));}
    } catch (std::system_error & e) {
      DEBUG_STREAM_COMM("Message publishing exception: " << e.what());
    } catch (...) {
      DEBUG_STREAM_COMM("Message publishing generic exception: ");
    }
    // <---- Publish the plane as green mesh
  }

  if (planeSubCount > 0) {
    // ----> Publish the plane as custom message

    auto planeMsg = std::make_unique<zed_msgs::msg::PlaneStamped>();
    planeMsg->header.stamp = mUsePubTimestamps ? get_clock()->now() : ts;
    planeMsg->header.frame_id = mLeftCamFrameId;

    // Plane equation
    sl::float4 sl_coeff = plane.getPlaneEquation();
    planeMsg->coefficients.coef[0] = static_cast<double>(sl_coeff[0]);
    planeMsg->coefficients.coef[1] = static_cast<double>(sl_coeff[1]);
    planeMsg->coefficients.coef[2] = static_cast<double>(sl_coeff[2]);
    planeMsg->coefficients.coef[3] = static_cast<double>(sl_coeff[3]);

    // Plane Normal
    sl::float3 sl_normal = plane.getNormal();
    planeMsg->normal.x = sl_normal[0];
    planeMsg->normal.y = sl_normal[1];
    planeMsg->normal.z = sl_normal[2];

    // Plane Center
    sl::float3 sl_center = plane.getCenter();
    planeMsg->center.x = sl_center[0];
    planeMsg->center.y = sl_center[1];
    planeMsg->center.z = sl_center[2];

    // Plane extents
    sl::float3 sl_extents = plane.getExtents();
    planeMsg->extents[0] = sl_extents[0];
    planeMsg->extents[1] = sl_extents[1];

    // Plane pose
    sl::Pose sl_pose = plane.getPose();
    sl::Orientation sl_rot = sl_pose.getOrientation();
    sl::Translation sl_tr = sl_pose.getTranslation();

    planeMsg->pose.rotation.x = sl_rot.ox;
    planeMsg->pose.rotation.y = sl_rot.oy;
    planeMsg->pose.rotation.z = sl_rot.oz;
    planeMsg->pose.rotation.w = sl_rot.ow;

    planeMsg->pose.translation.x = sl_tr.x;
    planeMsg->pose.translation.y = sl_tr.y;
    planeMsg->pose.translation.z = sl_tr.z;

    // Plane Bounds
    std::vector<sl::float3> sl_bounds = plane.getBounds();
    planeMsg->bounds.points.resize(sl_bounds.size());
    memcpy(
      planeMsg->bounds.points.data(), sl_bounds.data(),
      3 * sl_bounds.size() * sizeof(float));

    // Plane mesh
    sl::Mesh sl_mesh = plane.extractMesh();
    size_t triangCount = sl_mesh.triangles.size();
    size_t ptsCount = sl_mesh.vertices.size();
    planeMsg->mesh.triangles.resize(triangCount);
    planeMsg->mesh.vertices.resize(ptsCount);

    // memcpy not allowed because data types are different
    for (size_t i = 0; i < triangCount; i++) {
      planeMsg->mesh.triangles[i].vertex_indices[0] = sl_mesh.triangles[i][0];
      planeMsg->mesh.triangles[i].vertex_indices[1] = sl_mesh.triangles[i][1];
      planeMsg->mesh.triangles[i].vertex_indices[2] = sl_mesh.triangles[i][2];
    }

    // memcpy not allowed because data types are different
    for (size_t i = 0; i < ptsCount; i++) {
      planeMsg->mesh.vertices[i].x = sl_mesh.vertices[i][0];
      planeMsg->mesh.vertices[i].y = sl_mesh.vertices[i][1];
      planeMsg->mesh.vertices[i].z = sl_mesh.vertices[i][2];
    }

    DEBUG_STREAM_MAP("Publishing PLANE message");
    try {
      if (mPubPlane) {mPubPlane->publish(std::move(planeMsg));}
    } catch (std::system_error & e) {
      DEBUG_STREAM_COMM("Message publishing exception: " << e.what());
    } catch (...) {
      DEBUG_STREAM_COMM("Message publishing generic exception: ");
    }
    // <---- Publish the plane as custom message
  }
}

void ZedCamera::callback_setRoi(
  const std::shared_ptr<rmw_request_id_t> request_header,
  const std::shared_ptr<zed_msgs::srv::SetROI_Request> req,
  std::shared_ptr<zed_msgs::srv::SetROI_Response> res)
{
  (void)request_header;

  RCLCPP_INFO(get_logger(), "** Set ROI service called **");

  if (mDepthDisabled) {
    std::string err_msg =
      "Error while setting ZED SDK region of interest: depth processing is "
      "disabled!";

    RCLCPP_WARN_STREAM(get_logger(), " * " << err_msg);

    res->message = err_msg;
    res->success = false;
    return;
  }

  RCLCPP_INFO_STREAM(get_logger(), " * ROI string: " << req->roi.c_str());

  if (req->roi == "") {
    std::string err_msg =
      "Error while setting ZED SDK region of interest: a vector of "
      "normalized points describing a "
      "polygon is required. e.g. "
      "'[[0.5,0.25],[0.75,0.5],[0.5,0.75],[0.25,0.5]]'";

    RCLCPP_WARN_STREAM(get_logger(), " * " << err_msg);

    res->message = err_msg;
    res->success = false;
    return;
  }

  std::string error;
  std::vector<std::vector<float>> parsed_poly =
    sl_tools::parseStringMultiVector_float(req->roi, error);

  if (error != "") {
    std::string err_msg = "Error while setting ZED SDK region of interest: ";
    err_msg += error;

    RCLCPP_WARN_STREAM(get_logger(), " * " << err_msg);

    res->message = err_msg;
    res->success = false;
    return;
  }

  // ----> Set Region of Interest
  // Create mask
  RCLCPP_INFO(get_logger(), " * Setting ROI");
  std::vector<sl::float2> sl_poly;
  parseRoiPoly(parsed_poly, sl_poly);

  sl::Resolution resol(mCamWidth, mCamHeight);
  sl::Mat roi_mask(resol, sl::MAT_TYPE::U8_C1, sl::MEM::CPU);
  if (!sl_tools::generateROI(sl_poly, roi_mask)) {
    std::string err_msg =
      "Error generating the region of interest image mask. ";
    err_msg += error;

    RCLCPP_WARN_STREAM(get_logger(), "  * " << err_msg);

    res->message = err_msg;
    res->success = false;
    return;
  } else {
    sl::ERROR_CODE err = mZed->setRegionOfInterest(roi_mask);
    if (err != sl::ERROR_CODE::SUCCESS) {
      std::string err_msg =
        "Error while setting ZED SDK region of interest: ";
      err_msg += sl::toString(err).c_str();

      RCLCPP_WARN_STREAM(get_logger(), "  * " << err_msg);

      mManualRoiEnabled = false;


      if (_nitrosDisabled) {
        if (mPubRoiMask.getTopic().empty()) {
          mPubRoiMask = image_transport::create_publisher(
            this, mRoiMaskTopic, mQos.get_rmw_qos_profile());
          RCLCPP_INFO_STREAM(
            get_logger(), " * Advertised on topic: "
              << mPubRoiMask.getTopic());
        }
      } else {
#ifdef FOUND_ISAAC_ROS_NITROS
        if (!mNitrosPubRoiMask) {
          mNitrosPubRoiMask = std::make_shared<
            nvidia::isaac_ros::nitros::ManagedNitrosPublisher<
              nvidia::isaac_ros::nitros::NitrosImage>>(
            this, mRoiMaskTopic,
            nvidia::isaac_ros::nitros::nitros_image_bgra8_t::
            supported_type_name,
            nvidia::isaac_ros::nitros::NitrosDiagnosticsConfig(), mQos);
          RCLCPP_INFO_STREAM(
            get_logger(),
            " * Advertised on topic: " << mRoiMaskTopic);
          RCLCPP_INFO_STREAM(
            get_logger(), " * Advertised on topic: "
              << mRoiMaskTopic + "/nitros");
        }
#endif
      }

      res->message = err_msg;
      res->success = false;
      return;
    } else {
      RCLCPP_INFO(get_logger(), "  * Region of Interest correctly set.");

      mManualRoiEnabled = true;

      res->message = "Region of Interest correctly set.";
      res->success = true;
      return;
    }
  }
  // <---- Set Region of Interest
}

void ZedCamera::callback_resetRoi(
  const std::shared_ptr<rmw_request_id_t> request_header,
  const std::shared_ptr<std_srvs::srv::Trigger_Request> req,
  std::shared_ptr<std_srvs::srv::Trigger_Response> res)
{
  RCLCPP_INFO(get_logger(), "** Reset ROI service called **");

  if (mDepthDisabled) {
    std::string err_msg =
      "Error while resetting ZED SDK region of interest: depth processing "
      "is "
      "disabled!";

    RCLCPP_WARN_STREAM(get_logger(), " * " << err_msg);

    res->message = err_msg;
    res->success = false;
    return;
  }

  sl::Mat empty_roi;
  sl::ERROR_CODE err = mZed->setRegionOfInterest(empty_roi);

  if (err != sl::ERROR_CODE::SUCCESS) {
    std::string err_msg =
      " * Error while resetting ZED SDK region of interest: ";
    err_msg += sl::toString(err);

    RCLCPP_WARN_STREAM(
      get_logger(),
      " * Error while resetting ZED SDK region of interest: " << err_msg);

    mManualRoiEnabled = false;

    res->message = err_msg;
    res->success = false;
  } else {
    RCLCPP_INFO(get_logger(), " * Region of Interest correctly reset.");

    mManualRoiEnabled = false;

    res->message = "Region of Interest correctly reset.";
    res->success = true;
    return;
  }
}

void ZedCamera::callback_toLL(
  const std::shared_ptr<rmw_request_id_t> request_header,
  const std::shared_ptr<robot_localization::srv::ToLL_Request> req,
  std::shared_ptr<robot_localization::srv::ToLL_Response> res)
{
  RCLCPP_INFO(get_logger(), "** Map to Lat/Long service called **");

  if (!mGnssFusionEnabled) {
    RCLCPP_WARN(get_logger(), " * GNSS fusion is not enabled");
    return;
  }

  if (mFusedPosTrackingStatus.gnss_fusion_status != sl::GNSS_FUSION_STATUS::OK) {
    RCLCPP_WARN(get_logger(), " * GNSS fusion is not yet ready");
    return;
  }

  sl::Translation map_pt;
  map_pt.x = req->map_point.x;
  map_pt.y = req->map_point.y;
  map_pt.z = req->map_point.z;

  sl::GeoPose geo_pose;
  sl::Pose map_pose;
  map_pose.pose_data.setIdentity();
  map_pose.pose_data.setTranslation(map_pt);
  mFusion.Camera2Geo(map_pose, geo_pose);

  res->ll_point.altitude = geo_pose.latlng_coordinates.getAltitude();
  res->ll_point.latitude = geo_pose.latlng_coordinates.getLatitude(false);
  res->ll_point.longitude = geo_pose.latlng_coordinates.getLongitude(false);

  RCLCPP_INFO(
    get_logger(),
    "* Converted the MAP point (%.2fm,%.2fm,%.2fm)to GeoPoint "
    "%.6f°,%.6f° / %.2f m",
    req->map_point.x, req->map_point.y, req->map_point.z,
    geo_pose.latlng_coordinates.getLatitude(false),
    geo_pose.latlng_coordinates.getLongitude(false),
    geo_pose.latlng_coordinates.getAltitude());
}

void ZedCamera::callback_fromLL(
  const std::shared_ptr<rmw_request_id_t> request_header,
  const std::shared_ptr<robot_localization::srv::FromLL_Request> req,
  std::shared_ptr<robot_localization::srv::FromLL_Response> res)
{
  RCLCPP_INFO(get_logger(), "** Lat/Long to Map service called **");

  if (!mGnssFusionEnabled) {
    RCLCPP_WARN(get_logger(), " * GNSS fusion is not enabled");
    return;
  }

  if (mFusedPosTrackingStatus.gnss_fusion_status !=
    sl::GNSS_FUSION_STATUS::OK)
  {
    RCLCPP_WARN(get_logger(), " * GNSS fusion is not ready");
    return;
  }

  sl::LatLng ll_pt;
  ll_pt.setCoordinates(
    req->ll_point.latitude, req->ll_point.longitude,
    req->ll_point.altitude, false);

  sl::Pose sl_pt_cam;
  mFusion.Geo2Camera(ll_pt, sl_pt_cam);

  // the point is already in the MAP Frame as it is converted from a GeoPoint
  res->map_point.x = sl_pt_cam.getTranslation().x;
  res->map_point.y = sl_pt_cam.getTranslation().y;
  res->map_point.z = sl_pt_cam.getTranslation().z;

  RCLCPP_INFO(
    get_logger(),
    "* Converted the GeoPoint %.6f°,%.6f° / %.2f m to MAP point "
    "(%.2fm,%.2fm,%.2fm)",
    ll_pt.getLatitude(false), ll_pt.getLongitude(false),
    ll_pt.getAltitude(), res->map_point.x, res->map_point.y,
    res->map_point.z);
}

void ZedCamera::callback_clock(
  const rosgraph_msgs::msg::Clock::SharedPtr msg)
{
  DEBUG_SIM("=== CLOCK CALLBACK ===");
  rclcpp::Time msg_time(msg->clock, RCL_ROS_TIME);

  try {
    if (msg_time != mLastClock) {
      mClockAvailable = true;
      DEBUG_SIM("Received an updated '/clock' message.");
    } else {
      mClockAvailable = false;
      DEBUG_SIM("Received a NOT updated '/clock' message.");
    }
    mLastClock = msg_time;
  } catch (...) {
    RCLCPP_WARN_STREAM(
      get_logger(),
      "Error comparing clock messages: "
        << static_cast<int>(msg_time.get_clock_type())
        << " vs "
        << static_cast<int>(mLastClock.get_clock_type()));

    mClockAvailable = false;
  }
}

void ZedCamera::processRtRoi(rclcpp::Time ts)
{
  if (!mAutoRoiEnabled && !mManualRoiEnabled) {
    mAutoRoiStatus = sl::REGION_OF_INTEREST_AUTO_DETECTION_STATE::NOT_ENABLED;
    return;
  }

  if (mAutoRoiEnabled) {
    mAutoRoiStatus = mZed->getRegionOfInterestAutoDetectionStatus();
    DEBUG_STREAM_ROI("Automatic ROI Status:" << sl::toString(mAutoRoiStatus));
    if (mAutoRoiStatus ==
      sl::REGION_OF_INTEREST_AUTO_DETECTION_STATE::RUNNING)
    {
      if (mAutoRoiStatus ==
        sl::REGION_OF_INTEREST_AUTO_DETECTION_STATE::READY)
      {
        RCLCPP_INFO(
          get_logger(),
          "Region of interest auto detection is done!");
      }
    }
  }

  if (mAutoRoiStatus == sl::REGION_OF_INTEREST_AUTO_DETECTION_STATE::READY ||
    mManualRoiEnabled)
  {
    uint8_t subCount = 0;

    try {
      if (_nitrosDisabled) {
        subCount = mPubRoiMask.getNumSubscribers();
      } else {
#ifdef FOUND_ISAAC_ROS_NITROS
        subCount = count_subscribers(mRoiMaskTopic);
#endif
      }
    } catch (...) {
      rcutils_reset_error();
      DEBUG_STREAM_COMM("processRtRoi: Exception while counting subscribers");
      return;
    }

    if (subCount > 0) {
      DEBUG_ROI("Retrieve ROI Mask");
      sl::Mat roi_mask;
      mZed->getRegionOfInterest(roi_mask);

      DEBUG_ROI("Publish ROI Mask");

      if (_nitrosDisabled) {
        publishImageWithInfo(
          roi_mask, mPubRoiMask, mPubRoiMaskCamInfo, mPubRoiMaskCamInfoTrans, mLeftCamInfoMsg,
          mLeftCamOptFrameId, ts);
      } else {
#ifdef FOUND_ISAAC_ROS_NITROS
        publishImageWithInfo(
          roi_mask, mNitrosPubRoiMask, mPubRoiMaskCamInfo, mPubRoiMaskCamInfoTrans, mLeftCamInfoMsg,
          mLeftCamOptFrameId, ts);
#endif
      }
    }
  }
}

bool ZedCamera::startStreamingServer()
{
  DEBUG_STR("Starting streaming server");

  if (mZed->isStreamingEnabled()) {
    mZed->disableStreaming();
    RCLCPP_WARN(get_logger(), "A streaming server was already running and has been stopped");
  }

  sl::StreamingParameters params;
  params.adaptative_bitrate = mStreamingServerAdaptiveBitrate;
  params.bitrate = mStreamingServerBitrate;
  params.chunk_size = mStreamingServerChunckSize;
  params.codec = mStreamingServerCodec;
  params.gop_size = mStreamingServerGopSize;
  params.port = mStreamingServerPort;
  params.target_framerate = mStreamingServerTargetFramerate;

  sl::ERROR_CODE res;
  res = mZed->enableStreaming(params);
  if (res != sl::ERROR_CODE::SUCCESS) {
    RCLCPP_ERROR_STREAM(
      get_logger(), "Error starting the Streaming server: " << sl::toString(
        res) << " - " << sl::toVerbose(res));
    mStreamingServerRunning = false;
  } else {
    mStreamingServerRunning = true;
    RCLCPP_INFO(get_logger(), "Streaming server started");
  }
  return mStreamingServerRunning;
}

void ZedCamera::stopStreamingServer()
{
  if (mZed->isStreamingEnabled()) {
    mZed->disableStreaming();
    RCLCPP_INFO(get_logger(), "Streaming server stopped");
  } else {
    RCLCPP_WARN(get_logger(), "A streaming server was not enabled.");
  }

  mStreamingServerRunning = false;
  mStreamingServerRequired = false;
}

void ZedCamera::publishHealthStatus()
{
  if (!mPubHealthStatus) {
    return;
  }

  if (mImageValidityCheck <= 0 || !mPublishStatus) {
    return;
  }

  size_t sub_count = 0;
  try {
    sub_count = mPubHealthStatus->get_subscription_count();
  } catch (...) {
    rcutils_reset_error();
    DEBUG_STREAM_COMM("publishHealthStatus: Exception while counting subscribers");
    return;
  }

  if (sub_count == 0) {
    return;
  }

  sl::HealthStatus status = mZed->getHealthStatus();
  auto msg = std::make_unique<zed_msgs::msg::HealthStatusStamped>();
  msg->header.stamp = mUsePubTimestamps ?
    get_clock()->now() :
    mFrameTimestamp;
  msg->header.frame_id = mBaseFrameId;
  msg->serial_number = mCamSerialNumber;
  msg->camera_name = mCameraName;
  msg->low_image_quality = status.low_image_quality;
  msg->low_lighting = status.low_lighting;
  msg->low_depth_reliability = status.low_depth_reliability;
  msg->low_motion_sensors_reliability =
    status.low_motion_sensors_reliability;

  mPubHealthStatus->publish(std::move(msg));
}

bool ZedCamera::publishSvoStatus(uint64_t frame_ts)
{
  if (!mSvoMode) {
    return false;
  }

  if (!mPubSvoStatus) {
    return false;
  }

  size_t subCount = 0;
  try {
    subCount = mPubSvoStatus->get_subscription_count();
  } catch (...) {
    rcutils_reset_error();
    DEBUG_STREAM_COMM("publishSvoStatus: Exception while counting subscribers");
    return false;
  }

  if (subCount > 0) {
    auto msg = std::make_unique<zed_msgs::msg::SvoStatus>();

    // ----> Fill the status message
    msg->file_name = mSvoFilepath;
    msg->frame_id = mZed->getSVOPosition();
    msg->total_frames = mZed->getSVONumberOfFrames();
    msg->frame_ts = frame_ts;

    if (mSvoPause) {
      msg->status = zed_msgs::msg::SvoStatus::STATUS_PAUSED;
    } else if (mGrabStatus == sl::ERROR_CODE::END_OF_SVOFILE_REACHED) {
      msg->frame_id = msg->total_frames - 1;
      msg->status = zed_msgs::msg::SvoStatus::STATUS_END;
    } else {
      msg->status = zed_msgs::msg::SvoStatus::STATUS_PLAYING;
    }

    msg->loop_active = mSvoLoop;
    msg->loop_count = mSvoLoopCount;
    msg->real_time_mode = mSvoRealtime;
    // <---- Fill the status message

    // Publish the message
    if (mPubSvoStatus) {mPubSvoStatus->publish(std::move(msg));}
    return true;
  }
  return false;
}

void ZedCamera::callback_pubHeartbeat()
{
  if (!mPubHeartbeatStatus) {
    return;
  }

  if (!mPublishStatus) {
    return;
  }

  if (mThreadStop) {
    return;
  }

  // ----> Count the subscribers
  size_t sub_count = 0;
  try {
    sub_count = mPubHeartbeatStatus->get_subscription_count();
  } catch (...) {
    rcutils_reset_error();
    DEBUG_STREAM_COMM("publishHeartbeat: Exception while counting subscribers");
    return;
  }

  if (sub_count == 0) {
    return;
  }
  // <---- Count the subscribers

  // ----> Fill the message
  auto msg = std::make_unique<zed_msgs::msg::Heartbeat>();
  msg->beat_count = ++mHeartbeatCount;
  msg->camera_sn = mCamSerialNumber;
  msg->full_name = this->get_fully_qualified_name();
  msg->node_name = this->get_name();
  msg->node_ns = this->get_namespace();
  msg->simul_mode = mSimMode;
  msg->svo_mode = mSvoMode;
  // <---- Fill the message

  // Publish the hearbeat
  if (mPubHeartbeatStatus) {mPubHeartbeatStatus->publish(std::move(msg));}
}

void ZedCamera::publishClock(const sl::Timestamp & ts)
{
  DEBUG_COMM("Publishing clock");

  if (!mPubClock) {
    return;
  }

  size_t subCount = 0;
  try {
    subCount = mPubClock->get_subscription_count();
  } catch (...) {
    rcutils_reset_error();
    DEBUG_COMM("publishClock: Exception while counting subscribers");
    return;
  }

  if (subCount == 0) {
    return;
  }

  auto msg = std::make_unique<rosgraph_msgs::msg::Clock>();
  msg->clock = sl_tools::slTime2Ros(ts);

  if (mPubClock) {mPubClock->publish(std::move(msg));}
}

}  // namespace stereolabs

#include "rclcpp_components/register_node_macro.hpp"

// Register the component with class_loader.
// This acts as a sort of entry point, allowing the component to be discoverable
// when its library is being loaded into a running process.
RCLCPP_COMPONENTS_REGISTER_NODE(stereolabs::ZedCamera)<|MERGE_RESOLUTION|>--- conflicted
+++ resolved
@@ -2659,17 +2659,13 @@
 
     // ----> Check publishing rates
     if (mVdPubRate > mCamGrabFrameRate) {
+    if (mVdPubRate > mCamGrabFrameRate) {
       mVdPubRate = mCamGrabFrameRate;
       RCLCPP_WARN_STREAM(
         get_logger(),
-<<<<<<< HEAD
         "Video/Depth publishing rate was too high ["
           << mVdPubRate << "], capped to real grab rate: "
           << mCamGrabFrameRate);
-=======
-        "Video/Depth publishing rate was too high [" << mVdPubRate << "], capped to real grab rate: " <<
-          mCamGrabFrameRate);
->>>>>>> fc8edd8d
     }
     if (mPcPubRate > mCamGrabFrameRate) {
       mPcPubRate = mCamGrabFrameRate;
