// Copyright 2025 Stereolabs
//
// Licensed under the Apache License, Version 2.0 (the "License");
// you may not use this file except in compliance with the License.
// You may obtain a copy of the License at
//
//      http://www.apache.org/licenses/LICENSE-2.0
//
// Unless required by applicable law or agreed to in writing, software
// distributed under the License is distributed on an "AS IS" BASIS,
// WITHOUT WARRANTIES OR CONDITIONS OF ANY KIND, either express or implied.
// See the License for the specific language governing permissions and
// limitations under the License.

#include "zed_camera_one_component.hpp"
#include "sl_logging.hpp"

#include <rclcpp/time.hpp>
#include <rclcpp/utilities.hpp>

#include <diagnostic_msgs/msg/diagnostic_status.hpp>

using namespace std::chrono_literals;
using namespace std::placeholders;

namespace stereolabs
{

ZedCameraOne::ZedCameraOne(const rclcpp::NodeOptions & options)
: Node("zed_node_one", options),
  _threadStop(false),
  _qos(QOS_QUEUE_SIZE),
  _diagUpdater(this),
  _grabFreqTimer(get_clock()),
  _imuFreqTimer(get_clock()),
  _imuTfFreqTimer(get_clock()),
  _imgPubFreqTimer(get_clock()),
  _frameTimestamp(_frameTimestamp),
  _lastTs_imu(_frameTimestamp),
  _colorSubCount(0),
  _colorRawSubCount(0),
  _graySubCount(0),
  _grayRawSubCount(0),
  _imuSubCount(0),
  _imuRawSubCount(0),
  _streamingServerRequired(false),
  _streamingServerRunning(false),
  _triggerUpdateDynParams(true),
  _uptimer(get_clock()),
  _setSvoFrameCheckTimer(get_clock())
{
  _usingIPC = options.use_intra_process_comms();

  RCLCPP_INFO(get_logger(), "================================");
  RCLCPP_INFO(get_logger(), "    ZED Camera One Component    ");
  RCLCPP_INFO(get_logger(), "================================");
  RCLCPP_INFO(get_logger(), " * namespace: %s", get_namespace());
  RCLCPP_INFO(get_logger(), " * node name: %s", get_name());
  RCLCPP_INFO(get_logger(), " * IPC: %s", _usingIPC ? "enabled" : "disabled");
  RCLCPP_INFO(get_logger(), "================================");

<<<<<<< HEAD
  if (((ZED_SDK_MAJOR_VERSION * 10 + ZED_SDK_MINOR_VERSION) <
    (SDK_MAJOR_MIN_SUPP * 10 + SDK_MINOR_MIN_SUPP)) ||
    ((ZED_SDK_MAJOR_VERSION * 10 + ZED_SDK_MINOR_VERSION) >
    (SDK_MAJOR_MAX_SUPP * 10 + SDK_MINOR_MAX_SUPP)))
=======
  // Set the name of the main thread for easier identification in
  // system monitors
  pthread_setname_np(pthread_self(), (get_name() + std::string("_main")).c_str());


  const size_t SDK_MAJOR_REQ = 4;
  const size_t SDK_MINOR_REQ = 2;

  if (ZED_SDK_MAJOR_VERSION < SDK_MAJOR_REQ ||
    (ZED_SDK_MAJOR_VERSION == SDK_MAJOR_REQ &&
    ZED_SDK_MINOR_VERSION < SDK_MINOR_REQ))
>>>>>>> e9298d30
  {
    RCLCPP_ERROR_STREAM(
      get_logger(),
      "This version of the ZED ROS2 wrapper is designed to work with ZED SDK "
      "v" << static_cast<int>(SDK_MAJOR_MIN_SUPP)
          << "." << static_cast<int>(SDK_MINOR_MIN_SUPP)
          << " or newer up to v" << static_cast<int>(SDK_MAJOR_MAX_SUPP)
          << "." << static_cast<int>(SDK_MINOR_MAX_SUPP) << ".");
    RCLCPP_INFO_STREAM(
      get_logger(), "* Detected SDK v"
        << ZED_SDK_MAJOR_VERSION << "."
        << ZED_SDK_MINOR_VERSION << "."
        << ZED_SDK_PATCH_VERSION << "-"
        << ZED_SDK_BUILD_ID);
    RCLCPP_INFO(get_logger(), "Node stopped. Press Ctrl+C to exit.");
    exit(EXIT_FAILURE);
  }

#if (ZED_SDK_MAJOR_VERSION * 10 + ZED_SDK_MINOR_VERSION) >= 50
  sl::setEnvironmentVariable("ZED_SDK_DISABLE_PROGRESS_BAR_LOG", "1");
#endif

// ----> Publishers/Subscribers options
#ifndef FOUND_FOXY
  _pubOpt.qos_overriding_options =
    rclcpp::QosOverridingOptions::with_default_policies();
  _subOpt.qos_overriding_options =
    rclcpp::QosOverridingOptions::with_default_policies();
#endif
  // <---- Publishers/Subscribers options

  // ----> Start a "one shot timer" to initialize the node
  // This is required to make `shared_from_this` available
  std::chrono::milliseconds init_msec(static_cast<int>(50.0));
  _initTimer = create_wall_timer(
    std::chrono::duration_cast<std::chrono::milliseconds>(init_msec),
    std::bind(&ZedCameraOne::initNode, this));
  // <---- Start a "one shot timer" to initialize the node
}

ZedCameraOne::~ZedCameraOne()
{
  deInitNode();
  DEBUG_STREAM_COMM(
    "ZED Component destroyed:" << this->get_fully_qualified_name());
}

void ZedCameraOne::deInitNode()
{
  DEBUG_STREAM_SENS("Stopping temperatures timer");
  if (_tempPubTimer) {
    _tempPubTimer->cancel();
  }

  // ----> Verify that all the threads are not active
  DEBUG_STREAM_COMM("Stopping running threads");
  if (!_threadStop) {
    _threadStop = true;
  }

  DEBUG_STREAM_COMM("Waiting for grab thread...");
  try {
    if (_grabThread.joinable()) {
      _grabThread.join();
    }
  } catch (std::system_error & e) {
    DEBUG_STREAM_COMM("Grab thread joining exception: " << e.what());
  }
  DEBUG_STREAM_COMM("... grab thread stopped");

  DEBUG_STREAM_COMM("Waiting for sensors thread...");
  try {
    if (_sensThread.joinable()) {
      _sensThread.join();
    }
  } catch (std::system_error & e) {
    DEBUG_STREAM_COMM("Sensors thread joining exception: " << e.what());
  }
  DEBUG_STREAM_COMM("... sensors thread stopped");
  // <---- Verify that all the threads are not active

  // ----> Close the ZED camera
  closeCamera();
  // <---- Close the ZED camera
}

void ZedCameraOne::closeCamera()
{
  if (_zed == nullptr) {
    return;
  }

  RCLCPP_INFO(get_logger(), "=== CLOSING CAMERA ===");
  _zed->close();
  _zed.reset();
  RCLCPP_INFO(get_logger(), "=== CAMERA CLOSED ===");
}

void ZedCameraOne::initParameters()
{
  // DEBUG parameters
  getDebugParams();

  // SVO parameters
  getSvoParams();

  // GENERAL parameters
  getGeneralParams();

  // TOPIC selection parameters
  getTopicEnableParams();

  // Image Parameters
  if (!_svoMode) {
    getVideoParams();
  }

  // SENSORS parameters
  getSensorsParams();

  // STREAMING SERVER parameters
  getStreamingServerParams();

  // ADVANCED parameters
  getAdvancedParams();
}

void ZedCameraOne::getGeneralParams()
{
  rclcpp::Parameter paramVal;
  RCLCPP_INFO(get_logger(), "=== GENERAL parameters ===");

  if (!_svoMode) {
    getStreamParams();
  }
  getCameraModelParams();
  getCameraInfoParams();
  getResolutionParams();
  getOpencvCalibrationParam();
}

void ZedCameraOne::getTopicEnableParams()
{
  RCLCPP_INFO(get_logger(), "=== TOPIC selection parameters ===");

  // General topics
  sl_tools::getParam(
    shared_from_this(), "general.publish_status",
    _publishStatus, _publishStatus, " * Publish Status: ");

  // Image topics
#if (ZED_SDK_MAJOR_VERSION * 10 + ZED_SDK_MINOR_VERSION) >= 51
  sl_tools::getParam(
    shared_from_this(), "video.enable_24bit_output",
    _24bitMode, _24bitMode);
  if (_24bitMode) {
    RCLCPP_INFO(get_logger(), " * Image format: BGR 24-bit");
  } else {
    RCLCPP_INFO(get_logger(), " * Image format: BGRA 32-bit");
  }
#endif
  sl_tools::getParam(
    shared_from_this(), "video.publish_rgb", _publishImgRgb,
    _publishImgRgb, " * Publish RGB image: ");
  sl_tools::getParam(
    shared_from_this(), "video.publish_raw", _publishImgRaw,
    _publishImgRaw, " * Publish Raw images: ");
  sl_tools::getParam(
    shared_from_this(), "video.publish_gray", _publishImgGray,
    _publishImgGray, " * Publish Gray images: ");

  // Sensor topics
  sl_tools::getParam(
    shared_from_this(), "sensors.publish_imu", _publishSensImu,
    _publishSensImu, " * Publish IMU: ");
  sl_tools::getParam(
    shared_from_this(), "sensors.publish_imu_raw", _publishSensImuRaw,
    _publishSensImuRaw, " * Publish IMU Raw: ");
  sl_tools::getParam(
    shared_from_this(), "sensors.publish_cam_imu_transf", _publishSensImuTransf,
    _publishSensImuTransf, " * Publish Camera/IMU Transf.: ");
  sl_tools::getParam(
    shared_from_this(), "sensors.publish_temp", _publishSensTemp,
    _publishSensTemp, " * Publish Temperature: ");

}

void ZedCameraOne::getSvoParams()
{
  rclcpp::Parameter paramVal;

  RCLCPP_INFO(get_logger(), "=== SVO INPUT parameters ===");

  sl_tools::getParam(
    shared_from_this(), "svo.svo_path", std::string(),
    _svoFilepath);
  if (_svoFilepath.compare("live") == 0) {
    _svoFilepath = "";
  }

  if (_svoFilepath == "") {
    _svoMode = false;
  } else {
    RCLCPP_INFO_STREAM(
      get_logger(),
      " * SVO: '" << _svoFilepath.c_str() << "'");
    _svoMode = true;
    sl_tools::getParam(
      shared_from_this(), "svo.use_svo_timestamps",
      _useSvoTimestamp, _useSvoTimestamp,
      " * Use SVO timestamp: ");
    if (_useSvoTimestamp) {
      sl_tools::getParam(
        shared_from_this(), "svo.publish_svo_clock",
        _publishSvoClock, _publishSvoClock,
        " * Publish SVO timestamp: ");
    }

    sl_tools::getParam(shared_from_this(), "svo.svo_loop", _svoLoop, _svoLoop);
    if (_useSvoTimestamp) {
      if (_svoLoop) {
        RCLCPP_WARN(
          get_logger(),
          "SVO Loop is not supported when using SVO timestamps. Loop "
          "playback disabled.");
        _svoLoop = false;
      }
      RCLCPP_INFO_STREAM(
        get_logger(),
        " * SVO Loop: " << (_svoLoop ? "TRUE" : "FALSE"));
    }
    sl_tools::getParam(
      shared_from_this(), "svo.svo_realtime", _svoRealtime,
      _svoRealtime, " * SVO Realtime: ");

    sl_tools::getParam(
      shared_from_this(), "svo.play_from_frame",
      _svoFrameStart, _svoFrameStart,
      " * SVO start frame: ", false, 0);
  }
}

void ZedCameraOne::getStreamParams()
{
  _streamMode = false;
  if (!_svoMode) {
    sl_tools::getParam(shared_from_this(), "stream.stream_address", std::string(), _streamAddr);
    if (_streamAddr != "") {
#if ENABLE_STREAM_INPUT
      _streamMode = true;
      sl_tools::getParam(shared_from_this(), "stream.stream_port", _streamPort, _streamPort);
      RCLCPP_INFO_STREAM(
        get_logger(), " * Local stream input: " << _streamAddr << ":" << _streamPort);
#else
      RCLCPP_ERROR_STREAM(
        get_logger(),
        "Local stream input is not enabled in this version. This feature will be available later");
      exit(EXIT_FAILURE);
#endif
    }
  }
}

void ZedCameraOne::getCameraModelParams()
{
  std::string camera_model = "zed";
  sl_tools::getParam(shared_from_this(), "general.camera_model", camera_model, camera_model);
  if (camera_model == "zedxonegs") {
    _camUserModel = sl::MODEL::ZED_XONE_GS;
    if (_svoMode) {
      RCLCPP_INFO_STREAM(
        get_logger(), " + Playing an SVO for " << sl::toString(
          _camUserModel) << " camera model.");
    } else if (_streamMode) {
      RCLCPP_INFO_STREAM(
        get_logger(),
        " + Playing a network stream from a " << sl::toString(_camUserModel) << " camera model.");
    } else if (!IS_JETSON) {
      RCLCPP_ERROR_STREAM(
        get_logger(), "Camera model " << sl::toString(
          _camUserModel).c_str() << " is available only with NVIDIA Jetson devices.");
      exit(EXIT_FAILURE);
    }
  } else if (camera_model == "zedxone4k") {
    _camUserModel = sl::MODEL::ZED_XONE_UHD;
    if (_svoMode) {
      RCLCPP_INFO_STREAM(
        get_logger(), " + Playing an SVO for " << sl::toString(
          _camUserModel) << " camera model.");
    } else if (_streamMode) {
      RCLCPP_INFO_STREAM(
        get_logger(),
        " + Playing a network stream from a " << sl::toString(_camUserModel) << " camera model.");
    } else if (!IS_JETSON) {
      RCLCPP_ERROR_STREAM(
        get_logger(), "Camera model " << sl::toString(
          _camUserModel).c_str() << " is available only with NVIDIA Jetson devices.");
      exit(EXIT_FAILURE);
    }
  } else if (camera_model == "zedxonehdr") {
    _camUserModel = sl::MODEL::ZED_XONE_HDR;
    if (_svoMode) {
      RCLCPP_INFO_STREAM(
        get_logger(), " + Playing an SVO for "
          << sl::toString(_camUserModel)
          << " camera model.");
    } else if (_streamMode) {
      RCLCPP_INFO_STREAM(
        get_logger(), " + Playing a network stream from a "
          << sl::toString(_camUserModel)
          << " camera model.");
    } else if (!IS_JETSON) {
      RCLCPP_ERROR_STREAM(
        get_logger(),
        "Camera model " << sl::toString(_camUserModel).c_str()
                        << " is available only with NVIDIA Jetson devices.");
      exit(EXIT_FAILURE);
    }
  } else {
    RCLCPP_ERROR_STREAM(
      get_logger(),
      "Camera model not valid in parameter values: " << camera_model);
  }
  RCLCPP_INFO_STREAM(get_logger(), " * Camera model: " << camera_model << " - " << _camUserModel);
}

void ZedCameraOne::getCameraInfoParams()
{
  sl_tools::getParam(
    shared_from_this(), "general.camera_name", _cameraName, _cameraName, " * Camera name: ");
  if (!_svoMode) {
    sl_tools::getParam(
      shared_from_this(), "general.serial_number", _camSerialNumber, _camSerialNumber,
      " * Camera SN: ");
    sl_tools::getParam(shared_from_this(), "general.camera_id", _camId, _camId, " * Camera ID: ");
    sl_tools::getParam(
      shared_from_this(), "general.grab_frame_rate", _camGrabFrameRate, _camGrabFrameRate, " * Camera framerate: ", false, 15,
      120);
  }
  sl_tools::getParam(
    shared_from_this(), "general.gpu_id", _gpuId, _gpuId, " * GPU ID: ", false, -1, 256);
}

void ZedCameraOne::getResolutionParams()
{
  if (!_svoMode) {
    std::string resol = "AUTO";
    sl_tools::getParam(shared_from_this(), "general.grab_resolution", resol, resol);
    if (resol == "AUTO") {
      _camResol = sl::RESOLUTION::AUTO;
    } else if (resol == "HD4K" && _camUserModel == sl::MODEL::ZED_XONE_UHD) {
      _camResol = sl::RESOLUTION::HD4K;
    } else if (resol == "QHDPLUS" && _camUserModel == sl::MODEL::ZED_XONE_UHD) {
      _camResol = sl::RESOLUTION::QHDPLUS;
    } else if (resol == "HD1536" && _camUserModel == sl::MODEL::ZED_XONE_HDR) {
      _camResol = sl::RESOLUTION::HD1536;
    } else if (resol == "HD1200" && _camUserModel != sl::MODEL::ZED_XONE_HDR) {
      _camResol = sl::RESOLUTION::HD1200;
    } else if (resol == "HD1080" && _camUserModel != sl::MODEL::ZED_XONE_HDR) {
      _camResol = sl::RESOLUTION::HD1080;
    } else if (resol == "SVGA" && _camUserModel != sl::MODEL::ZED_XONE_HDR) {
      _camResol = sl::RESOLUTION::SVGA;
    } else {
      RCLCPP_WARN(
        get_logger(), "Not valid 'general.grab_resolution' value: '%s'. Using 'AUTO' setting.",
        resol.c_str());
      _camResol = sl::RESOLUTION::AUTO;
    }
    RCLCPP_INFO_STREAM(get_logger(), " * Camera resolution: " << sl::toString(_camResol).c_str());
  }

  std::string out_resol = "NATIVE";
  sl_tools::getParam(shared_from_this(), "general.pub_resolution", out_resol, out_resol);
  if (out_resol == "NATIVE") {
    _pubResolution = PubRes::NATIVE;
  } else if (out_resol == "CUSTOM") {
    _pubResolution = PubRes::CUSTOM;
  } else {
    RCLCPP_WARN(
      get_logger(), "Not valid 'general.pub_resolution' value: '%s'. Using default setting instead.",
      out_resol.c_str());
    out_resol = "NATIVE";
    _pubResolution = PubRes::NATIVE;
  }
  RCLCPP_INFO_STREAM(get_logger(), " * Publishing resolution: " << out_resol.c_str());

  if (_pubResolution == PubRes::CUSTOM) {
    sl_tools::getParam(
      shared_from_this(), "general.pub_downscale_factor", _customDownscaleFactor, _customDownscaleFactor, " * Publishing downscale factor: ", false, 1.0,
      5.0);
  } else {
    _customDownscaleFactor = 1.0;
  }
}

void ZedCameraOne::getOpencvCalibrationParam()
{
  sl_tools::getParam(
    shared_from_this(), "general.optional_opencv_calibration_file", _opencvCalibFile, _opencvCalibFile,
    " * OpenCV custom calibration: ");
}

void ZedCameraOne::getStreamingServerParams()
{
  rclcpp::Parameter paramVal;

  rcl_interfaces::msg::ParameterDescriptor read_only_descriptor;
  read_only_descriptor.read_only = true;

  RCLCPP_INFO(get_logger(), "=== STREAMING SERVER parameters ===");

  bool stream_server = false;
  sl_tools::getParam(
    shared_from_this(), "stream_server.stream_enabled",
    stream_server, stream_server, " * Stream enabled: ");
  _streamingServerRequired = stream_server;

  std::string codec = "H264";
  sl_tools::getParam(shared_from_this(), "stream_server.codec", codec, codec);
  if (codec == "H264") {
    _streamingServerCodec = sl::STREAMING_CODEC::H264;
    RCLCPP_INFO(get_logger(), " * Stream codec: H264");
  } else if (codec == "H265") {
    _streamingServerCodec = sl::STREAMING_CODEC::H265;
    RCLCPP_INFO(get_logger(), " * Stream codec: H265");
  } else {
    _streamingServerCodec = sl::STREAMING_CODEC::H264;
    RCLCPP_WARN_STREAM(
      get_logger(),
      "Invalid value for the parameter 'stream_server.codec': " << codec <<
        ". Using the default value.");
    RCLCPP_INFO(get_logger(), " * Stream codec: H264");
  }

  sl_tools::getParam(
    shared_from_this(), "stream_server.port",
    _streamingServerPort, _streamingServerPort,
    " * Stream port:", false, 1024, 65535);
  sl_tools::getParam(
    shared_from_this(), "stream_server.bitrate",
    _streamingServerBitrate, _streamingServerBitrate,
    " * Stream bitrate:", false, 1000, 60000);
  sl_tools::getParam(
    shared_from_this(), "stream_server.gop_size",
    _streamingServerGopSize, _streamingServerGopSize,
    " * Stream GOP size:", false, -1, 256);
  sl_tools::getParam(
    shared_from_this(), "stream_server.chunk_size",
    _streamingServerChunckSize, _streamingServerChunckSize,
    " * Stream Chunk size:", false, 1024, 65000);
  sl_tools::getParam(
    shared_from_this(), "stream_server.adaptative_bitrate",
    _streamingServerAdaptiveBitrate,
    _streamingServerAdaptiveBitrate, " * Adaptative bitrate:");
  sl_tools::getParam(
    shared_from_this(), "stream_server.target_framerate",
    _streamingServerTargetFramerate,
    _streamingServerTargetFramerate, " * Target frame rate:");
}

void ZedCameraOne::getAdvancedParams()
{
  rclcpp::Parameter paramVal;

  rcl_interfaces::msg::ParameterDescriptor read_only_descriptor;
  read_only_descriptor.read_only = true;

  RCLCPP_INFO(get_logger(), "=== ADVANCED parameters ===");

  sl_tools::getParam(
    shared_from_this(), "advanced.thread_sched_policy",
    _threadSchedPolicy, _threadSchedPolicy,
    " * Thread sched. policy: ");

  if (_threadSchedPolicy == "SCHED_FIFO" || _threadSchedPolicy == "SCHED_RR") {
    if (!sl_tools::checkRoot()) {
      RCLCPP_WARN_STREAM(
        get_logger(),
        "'sudo' permissions required to set "
          << _threadSchedPolicy
          << " thread scheduling policy. Using Linux "
          "default [SCHED_OTHER]");
      _threadSchedPolicy = "SCHED_OTHER";
    } else {
      sl_tools::getParam(
        shared_from_this(), "advanced.thread_grab_priority",
        _threadPrioGrab, _threadPrioGrab,
        " * Grab thread priority: ");
      sl_tools::getParam(
        shared_from_this(), "advanced.thread_sensor_priority",
        _threadPrioSens, _threadPrioSens,
        " * Sensors thread priority: ");
    }
  }
}

void ZedCameraOne::getDebugParams()
{
  rclcpp::Parameter paramVal;

  RCLCPP_INFO(get_logger(), "=== DEBUG parameters ===");

  sl_tools::getParam(
    shared_from_this(), "debug.sdk_verbose", _sdkVerbose,
    _sdkVerbose, " * SDK Verbose: ", false, 0, 1000);
  sl_tools::getParam(
    shared_from_this(), "debug.sdk_verbose_log_file",
    _sdkVerboseLogFile, _sdkVerboseLogFile,
    " * SDK Verbose File: ");
  sl_tools::getParam(
    shared_from_this(), "debug.use_pub_timestamps",
    _usePubTimestamps, _usePubTimestamps,
    " * Use Pub Timestamps: ");

  sl_tools::getParam(
    shared_from_this(), "debug.debug_common", _debugCommon,
    _debugCommon, " * Debug Common: ");
  sl_tools::getParam(
    shared_from_this(), "debug.debug_video_depth",
    _debugVideoDepth, _debugVideoDepth,
    " * Debug Image/Depth: ");
  sl_tools::getParam(
    shared_from_this(), "debug.debug_camera_controls",
    _debugCamCtrl, _debugCamCtrl,
    " * Debug Camera Controls: ");
  sl_tools::getParam(
    shared_from_this(), "debug.debug_sensors", _debugSensors,
    _debugSensors, " * Debug Sensors: ");
  sl_tools::getParam(
    shared_from_this(), "debug.debug_streaming",
    _debugStreaming, _debugStreaming, " * Debug Streaming: ");
  sl_tools::getParam(
    shared_from_this(), "debug.debug_advanced", _debugAdvanced,
    _debugAdvanced, " * Debug Advanced: ");
  sl_tools::getParam(
    shared_from_this(), "debug.debug_tf", _debugTf, _debugTf,
    " * Debug TF: ");
  sl_tools::getParam(
    shared_from_this(), "debug.debug_nitros", _debugNitros,
    _debugNitros, " * Debug Nitros: ");

  // Set debug mode
  _debugMode = _debugCommon || _debugVideoDepth || _debugCamCtrl ||
    _debugSensors || _debugStreaming || _debugAdvanced ||
    _debugTf || _debugNitros;

  if (_debugMode) {
    rcutils_ret_t res = rcutils_logging_set_logger_level(
      get_logger().get_name(), RCUTILS_LOG_SEVERITY_DEBUG);

    if (res != RCUTILS_RET_OK) {
      RCLCPP_INFO(get_logger(), "Error setting DEBUG level for logger");
    } else {
      RCLCPP_INFO(get_logger(), " + Debug Mode enabled +");
    }
  } else {
    rcutils_ret_t res = rcutils_logging_set_logger_level(
      get_logger().get_name(), RCUTILS_LOG_SEVERITY_INFO);

    if (res != RCUTILS_RET_OK) {
      RCLCPP_INFO(get_logger(), "Error setting INFO level for logger");
    }
  }

  DEBUG_STREAM_COMM(
    "[ROS2] Using RMW_IMPLEMENTATION "
      << rmw_get_implementation_identifier());

#ifdef FOUND_ISAAC_ROS_NITROS
  sl_tools::getParam(
    shared_from_this(), "debug.disable_nitros",
    _nitrosDisabled, _nitrosDisabled);

  if (_nitrosDisabled) {
    RCLCPP_WARN(
      get_logger(),
      "NITROS is available, but is disabled by 'debug.disable_nitros'");
  }
#else
  _nitrosDisabled = true;  // Force disable NITROS if not available
#endif
}

void ZedCameraOne::initNode()
{
  // Stop the timer for "one shot" initialization
  _initTimer->cancel();

  // ----> Diagnostic initialization
  std::string info = sl::toString(_camUserModel).c_str();
  _diagUpdater.add(
    info, this,
    &ZedCameraOne::callback_updateDiagnostic);
  std::string hw_id = std::string("Stereolabs camera: ") + _cameraName;
  _diagUpdater.setHardwareID(hw_id);
  // <---- Diagnostic initialization

  // Parameters initialization
  initParameters();

  // Services initialization
  initServices();

  // ----> Start camera
  if (!startCamera()) {
    _zed.reset();
    exit(EXIT_FAILURE);
  }
  // <---- Start camera

  // Callback when the node is destroyed
  // This is used to stop the camera when the node is destroyed
  // and to stop the timers

  // Close camera callback before shutdown
  using rclcpp::contexts::get_global_default_context;
  get_global_default_context()->add_pre_shutdown_callback(
    [this]() {
      DEBUG_COMM("ZED X One Component is shutting down");
      deInitNode();
      DEBUG_COMM("ZED X One Component is shutting down - done");
    });

  // Dynamic parameters callback
  _paramChangeCallbackHandle = add_on_set_parameters_callback(
    std::bind(&ZedCameraOne::callback_dynamicParamChange, this, _1));
}

void ZedCameraOne::initServices()
{
  RCLCPP_INFO(get_logger(), "=== SERVICES ===");

  std::string srv_name;
  std::string srv_prefix = "~/";

  // Enable Streaming
  srv_name = srv_prefix + _srvEnableStreamingName;
  _srvEnableStreaming = create_service<std_srvs::srv::SetBool>(
    srv_name,
    std::bind(&ZedCameraOne::callback_enableStreaming, this, _1, _2, _3));
  RCLCPP_INFO(get_logger(), " * '%s'", _srvEnableStreaming->get_service_name());

  // Start SVO Recording
  srv_name = srv_prefix + _srvStartSvoRecName;
  _srvStartSvoRec = create_service<zed_msgs::srv::StartSvoRec>(
    srv_name, std::bind(&ZedCameraOne::callback_startSvoRec, this, _1, _2, _3));
  RCLCPP_INFO_STREAM(
    get_logger(), " * Advertised on service: '"
      << _srvStartSvoRec->get_service_name()
      << "'");
  // Stop SVO Recording
  srv_name = srv_prefix + _srvStopSvoRecName;
  _srvStopSvoRec = create_service<std_srvs::srv::Trigger>(
    srv_name, std::bind(&ZedCameraOne::callback_stopSvoRec, this, _1, _2, _3));
  RCLCPP_INFO_STREAM(
    get_logger(), " * Advertised on service: '"
      << _srvStopSvoRec->get_service_name()
      << "'");

  // Pause SVO (only if the realtime playing mode is disabled)
  if (_svoMode) {
#ifndef USE_SVO_REALTIME_PAUSE
    if (!_svoRealtime) {
#endif
    srv_name = srv_prefix + _srvToggleSvoPauseName;
    _srvPauseSvo = create_service<std_srvs::srv::Trigger>(
      srv_name,
      std::bind(&ZedCameraOne::callback_pauseSvoInput, this, _1, _2, _3));
    RCLCPP_INFO_STREAM(
      get_logger(), " * Advertised on service: '"
        << _srvPauseSvo->get_service_name()
        << "'");
#ifndef USE_SVO_REALTIME_PAUSE
  }
#endif
    // Set Service for SVO frame
    srv_name = srv_prefix + _srvSetSvoFrameName;
    _srvSetSvoFrame = create_service<zed_msgs::srv::SetSvoFrame>(
      srv_name, std::bind(&ZedCameraOne::callback_setSvoFrame, this, _1, _2, _3));
    RCLCPP_INFO_STREAM(
      get_logger(), " * Advertised on service: '"
        << _srvSetSvoFrame->get_service_name()
        << "'");
  }
}

bool ZedCameraOne::startCamera()
{
  RCLCPP_INFO(get_logger(), "=== STARTING CAMERA ===");

  createZedObject();
  logSdkVersion();
  setupTf2();
  configureZedInput();
  setZedInitParams();

  if (!openZedCamera()) {
    return false;
  }

  _uptimer.tic();

  // ----> Set SVO first frame if required
  if (_svoMode && _svoFrameStart != 0) {
    int svo_frames = _zed->getSVONumberOfFrames();

    if (_svoFrameStart > svo_frames) {
      RCLCPP_ERROR_STREAM(
        get_logger(),
        "The SVO contains "
          << svo_frames
          << " frames. The requested starting frame ("
          << _svoFrameStart << ") is invalid.");
      return false;
    }

    _zed->setSVOPosition(_svoFrameStart);
    RCLCPP_WARN_STREAM(
      get_logger(),
      "SVO playing from frame #" << _svoFrameStart);
  }
  // <---- Set SVO first frame if required

  processCameraInformation();
  initTFCoordFrameNames();
  setupCameraInfoMessages();
  initPublishers();
  initializeTimestamp();
  initializeDiagnosticStatistics();
  initThreadsAndTimers();

  return true;
}

// Helper functions for startCamera()

void ZedCameraOne::createZedObject()
{
  _zed = std::make_shared<sl::CameraOne>();
}

void ZedCameraOne::logSdkVersion()
{
  RCLCPP_INFO(
    get_logger(), "ZED SDK Version: %d.%d.%d - Build %s",
    ZED_SDK_MAJOR_VERSION, ZED_SDK_MINOR_VERSION,
    ZED_SDK_PATCH_VERSION, ZED_SDK_BUILD_ID);
}

void ZedCameraOne::setupTf2()
{
  _tfBuffer = std::make_unique<tf2_ros::Buffer>(get_clock());
  _tfListener = std::make_unique<tf2_ros::TransformListener>(*_tfBuffer);
  _tfBroadcaster = std::make_unique<tf2_ros::TransformBroadcaster>(this);

  _staticImuTfPublished = false;
  if (!_usingIPC) {
    _staticTfBroadcaster = std::make_unique<tf2_ros::StaticTransformBroadcaster>(this);
  } else {  // Cannot use TRANSIENT_LOCAL with intra-process comms
    _staticTfBroadcaster.reset();
  }
}

void ZedCameraOne::configureZedInput()
{

  if (!_svoFilepath.empty()) {
    RCLCPP_INFO(get_logger(), "=== SVO OPENING ===");
    _initParams.input.setFromSVOFile(_svoFilepath.c_str());
    _initParams.svo_real_time_mode = _svoRealtime;
    _svoMode = true;
    return;
  }

  if (!_streamAddr.empty()) {
    RCLCPP_INFO(get_logger(), "=== LOCAL STREAMING OPENING ===");
    _initParams.input.setFromStream(
      _streamAddr.c_str(),
      static_cast<unsigned short>(_streamPort));
    _streamMode = true;
    return;
  }
  RCLCPP_INFO(get_logger(), "=== CAMERA OPENING ===");
  _initParams.camera_fps = _camGrabFrameRate;
  _initParams.camera_resolution = static_cast<sl::RESOLUTION>(_camResol);

  if (_camSerialNumber > 0) {
#if (ZED_SDK_MAJOR_VERSION * 10 + ZED_SDK_MINOR_VERSION) < 51
    _initParams.input.setFromSerialNumber(_camSerialNumber, sl::BUS_TYPE::GMSL);
#else
    _initParams.input.setFromSerialNumber(_camSerialNumber);
#endif
  } else if (_camId >= 0) {
#if (ZED_SDK_MAJOR_VERSION * 10 + ZED_SDK_MINOR_VERSION) < 51
    _initParams.input.setFromCameraID(_camId, sl::BUS_TYPE::GMSL, sl::CAMERA_TYPE::MONO);
#else
    _initParams.input.setFromCameraID(_camId, sl::BUS_TYPE::GMSL);
#endif
  }
}

void ZedCameraOne::setZedInitParams()
{
  _initParams.async_grab_camera_recovery = true;
  _initParams.camera_image_flip = (_cameraFlip ? sl::FLIP_MODE::ON : sl::FLIP_MODE::OFF);
  _initParams.coordinate_system = ROS_COORDINATE_SYSTEM;
  _initParams.coordinate_units = ROS_MEAS_UNITS;
  _initParams.enable_hdr = _enableHDR;
  if (!_opencvCalibFile.empty()) {
    _initParams.optional_opencv_calibration_file = _opencvCalibFile.c_str();
  }
  _initParams.sdk_verbose = _sdkVerbose;
  _initParams.sdk_verbose_log_file = _sdkVerboseLogFile.c_str();
}

bool ZedCameraOne::openZedCamera()
{
  _grabStatus = sl::ERROR_CODE::LAST;
  _connStatus = _zed->open(_initParams);

  if (_connStatus != sl::ERROR_CODE::SUCCESS) {

#if (ZED_SDK_MAJOR_VERSION * 10 + ZED_SDK_MINOR_VERSION) >= 51
    if (_connStatus == sl::ERROR_CODE::DRIVER_FAILURE) {
      RCLCPP_ERROR_STREAM(
        get_logger(),
        "ZED X Driver failure: " << sl::toVerbose(_connStatus)
                                 << ". Please verify that the ZED drivers "
          "are correctly installed.");
      return false;
    }
#endif

    if (_connStatus == sl::ERROR_CODE::INVALID_CALIBRATION_FILE) {
      if (_opencvCalibFile.empty()) {
        RCLCPP_ERROR_STREAM(
          get_logger(), "Calibration file error: "
            << sl::toVerbose(_connStatus));
      } else {
        RCLCPP_ERROR_STREAM(
          get_logger(),
          "If you are using a custom OpenCV calibration file, please check "
          "the correctness of the path of the calibration file "
          "in the parameter 'general.optional_opencv_calibration_file': '"
            << _opencvCalibFile << "'.");
        RCLCPP_ERROR(
          get_logger(),
          "If the file exists, it may contain invalid information.");
      }
      return false;
    } else if (_svoMode) {
      RCLCPP_WARN(
        get_logger(), "Error opening SVO: %s",
        sl::toString(_connStatus).c_str());
      return false;
    } else if (_streamMode) {
      RCLCPP_WARN(
        get_logger(), "Error opening Local Stream: %s",
        sl::toString(_connStatus).c_str());
      return false;
    } else {
      RCLCPP_WARN(
        get_logger(), "Error opening camera: %s",
        sl::toString(_connStatus).c_str());
      RCLCPP_INFO(get_logger(), "Please verify the camera connection");
      return false;
    }
  } else {
    DEBUG_STREAM_COMM("Opening successfull");
  }
  return true;
}

void ZedCameraOne::processCameraInformation()
{
  sl::CameraOneInformation camInfo = _zed->getCameraInformation();

  float realFps = camInfo.camera_configuration.fps;
  if (realFps != static_cast<float>(_camGrabFrameRate)) {
    RCLCPP_WARN_STREAM(
      get_logger(),
      "!!! `general.grab_frame_rate` value is not valid: '"
        << _camGrabFrameRate
        << "'. Automatically replaced with '" << realFps
        << "'. Please fix the parameter !!!");
    _camGrabFrameRate = realFps;
  }

  cuCtxGetDevice(&_gpuId);
  RCLCPP_INFO_STREAM(get_logger(), "ZED SDK running on GPU #" << _gpuId);

  _camRealModel = camInfo.camera_model;

  if (_camRealModel != _camUserModel) {
    RCLCPP_WARN(get_logger(), "Camera model does not match user parameter.");

    if (_camRealModel == sl::MODEL::ZED_XONE_GS) {
      RCLCPP_WARN(get_logger(), "Please set the parameter 'general.camera_model' to 'zedxonegs'");
    } else if (_camRealModel == sl::MODEL::ZED_XONE_UHD) {
      RCLCPP_WARN(get_logger(), "Please set the parameter 'general.camera_model' to 'zedxone4k'");
    } else if (_camRealModel == sl::MODEL::ZED_XONE_HDR) {
      RCLCPP_WARN(get_logger(), "Please set the parameter 'general.camera_model' to 'zedxonehdr'");
    }
  }

  RCLCPP_INFO_STREAM(
    get_logger(), " * Camera Model  -> "
      << sl::toString(_camRealModel).c_str());
  _camSerialNumber = camInfo.serial_number;
  RCLCPP_INFO_STREAM(get_logger(), " * Serial Number -> " << _camSerialNumber);

  // ----> Update HW ID
  std::string hw_id = std::string("Stereolabs ");
  hw_id += sl::toString(_camRealModel).c_str();
  hw_id += " - '" + _cameraName + "'" + " - S/N: " + std::to_string(_camSerialNumber);
  _diagUpdater.setHardwareID(hw_id);
  _diagUpdater.force_update();
  // <---- Update HW ID

  RCLCPP_INFO_STREAM(
    get_logger(),
    " * Focal Lenght -> "
      << camInfo.camera_configuration.calibration_parameters.focal_length_metric
      << " mm");

  RCLCPP_INFO_STREAM(
    get_logger(),
    " * Input\t -> "
      << sl::toString(camInfo.input_type).c_str());

  if (_svoMode) {
    RCLCPP_INFO(
      get_logger(), " * SVO resolution\t-> %dx%d",
      camInfo.camera_configuration.resolution.width,
      camInfo.camera_configuration.resolution.height);
    RCLCPP_INFO_STREAM(
      get_logger(),
      " * SVO framerate\t\t-> "
        << (camInfo.camera_configuration.fps));
  }

  if (!_svoMode) {
    _camFwVersion = camInfo.camera_configuration.firmware_version;
    RCLCPP_INFO_STREAM(
      get_logger(),
      " * Camera FW Version  -> " << _camFwVersion);
    _sensFwVersion = camInfo.sensors_configuration.firmware_version;
    RCLCPP_INFO_STREAM(
      get_logger(),
      " * Sensors FW Version -> " << _sensFwVersion);
  }

  _slCamImuTransf = camInfo.sensors_configuration.camera_imu_transform;
  DEBUG_SENS("Camera-IMU Transform:\n%s", _slCamImuTransf.getInfos().c_str());

  _camWidth = camInfo.camera_configuration.resolution.width;
  _camHeight = camInfo.camera_configuration.resolution.height;

  RCLCPP_INFO_STREAM(
    get_logger(), " * Camera grab frame size -> "
      << _camWidth << "x" << _camHeight);

  int pub_w, pub_h;
  pub_w = static_cast<int>(std::round(_camWidth / _customDownscaleFactor));
  pub_h = static_cast<int>(std::round(_camHeight / _customDownscaleFactor));

  if (pub_w > _camWidth || pub_h > _camHeight) {
    RCLCPP_WARN_STREAM(
      get_logger(), "The publishing resolution ("
        << pub_w << "x" << pub_h
        << ") cannot be higher than the grabbing resolution ("
        << _camWidth << "x" << _camHeight
        << "). Using grab resolution for output messages.");
    pub_w = _camWidth;
    pub_h = _camHeight;
  }

  _matResol = sl::Resolution(pub_w, pub_h);
  RCLCPP_INFO_STREAM(
    get_logger(), " * Publishing frame size  -> "
      << _matResol.width << "x"
      << _matResol.height);
}

void ZedCameraOne::initializeTimestamp()
{
  if (_svoMode) {
    if (_useSvoTimestamp) {
      _frameTimestamp = sl_tools::slTime2Ros(_zed->getTimestamp(sl::TIME_REFERENCE::IMAGE));
    } else {
      _frameTimestamp =
        sl_tools::slTime2Ros(_zed->getTimestamp(sl::TIME_REFERENCE::CURRENT));
    }
  } else {
    _frameTimestamp =
      sl_tools::slTime2Ros(_zed->getTimestamp(sl::TIME_REFERENCE::IMAGE));
  }
}

void ZedCameraOne::initializeDiagnosticStatistics()
{
  _elabPeriodMean_sec = std::make_unique<sl_tools::WinAvg>(_camGrabFrameRate);
  _grabPeriodMean_sec = std::make_unique<sl_tools::WinAvg>(_camGrabFrameRate);
  _imagePeriodMean_sec = std::make_unique<sl_tools::WinAvg>(_camGrabFrameRate);
  _imageElabMean_sec = std::make_unique<sl_tools::WinAvg>(_camGrabFrameRate);
  _imuPeriodMean_sec = std::make_unique<sl_tools::WinAvg>(20);
  _pubImuTF_sec = std::make_unique<sl_tools::WinAvg>(_sensPubRate);
  _pubImu_sec = std::make_unique<sl_tools::WinAvg>(_sensPubRate);
}

void ZedCameraOne::initThreadsAndTimers()
{
  // Start Heartbeat timer
  startHeartbeatTimer();

  // ----> Start CMOS Temperatures thread
  startTempPubTimer();
  // <---- Start CMOS Temperatures thread

  // Start sensor thread
  _sensThread = std::thread(&ZedCameraOne::threadFunc_pubSensorsData, this);

  // Start grab thread
  _grabThread = std::thread(&ZedCameraOne::threadFunc_zedGrab, this);
}

void ZedCameraOne::callback_updateDiagnostic(
  diagnostic_updater::DiagnosticStatusWrapper & stat)
{
  DEBUG_COMM("=== Update Diagnostic ===");

  if (_connStatus != sl::ERROR_CODE::SUCCESS) {
    stat.summary(
      diagnostic_msgs::msg::DiagnosticStatus::ERROR,
      sl::toString(_connStatus).c_str());
    return;
  }

  stat.addf("Uptime", "%s", sl_tools::seconds2str(_uptimer.toc()).c_str());

  if (_grabStatus == sl::ERROR_CODE::SUCCESS) {
    updateCaptureDiagnostics(stat);
    updateInputModeDiagnostics(stat);
    updateImageDiagnostics(stat);
    updateSvoDiagnostics(stat);
    updateTfImuDiagnostics(stat);
  } else if (_grabStatus == sl::ERROR_CODE::LAST) {
    stat.summary(
      diagnostic_msgs::msg::DiagnosticStatus::OK,
      "Camera initializing");
  } else {
    stat.summaryf(
      diagnostic_msgs::msg::DiagnosticStatus::ERROR,
      "%s", sl::toString(_grabStatus).c_str());
  }

  updateImuDiagnostics(stat);
  updateTemperatureDiagnostics(stat);
  updateSvoRecordingDiagnostics(stat);
  updateStreamingServerDiagnostics(stat);
}

// --- Helper functions for diagnostics ---

void ZedCameraOne::updateCaptureDiagnostics(diagnostic_updater::DiagnosticStatusWrapper & stat)
{
  double freq = 1. / _grabPeriodMean_sec->getAvg();
  double freq_perc = 100. * freq / _camGrabFrameRate;
  stat.addf("Capture", "Mean Frequency: %.1f Hz (%.1f%%)", freq, freq_perc);

  double frame_proc_sec = _elabPeriodMean_sec->getAvg();
  double frame_grab_period = 1. / _camGrabFrameRate;
  stat.addf(
    "Capture", "Tot. Processing Time: %.6f sec (Max. %.3f sec)",
    frame_proc_sec, frame_grab_period);

  if (frame_proc_sec > frame_grab_period) {
    _sysOverloadCount++;
  }

  if (_sysOverloadCount >= 10) {
    stat.summary(
      diagnostic_msgs::msg::DiagnosticStatus::WARN,
      "System overloaded. Consider reducing "
      "'general.grab_frame_rate' or 'general.grab_resolution'");
  } else {
    _sysOverloadCount = 0;
    stat.summary(
      diagnostic_msgs::msg::DiagnosticStatus::OK,
      "Camera grabbing");
  }

  // ----> Frame drop count
  if (_zed && _zed->isOpened()) {
    auto dropped = _zed->getFrameDroppedCount();
    uint64_t total = dropped + _frameCount;
    auto perc_drop = 100. * static_cast<double>(dropped) / total;
    stat.addf(
      "Frame Drop rate", "%u/%lu (%g%%)",
      dropped, total, perc_drop);
  }
  // <---- Frame drop count
}

void ZedCameraOne::updateInputModeDiagnostics(diagnostic_updater::DiagnosticStatusWrapper & stat)
{

  if (_svoMode) {
    stat.add("Input mode", "SVO");
    stat.addf("SVO file", "%s", _svoFilepath.c_str());
    return;
  }

  if (_streamMode) {
    stat.add("Input mode", "LOCAL STREAM");
  } else {
    stat.add("Input mode", "Live Camera");
  }
}

void ZedCameraOne::updateImageDiagnostics(diagnostic_updater::DiagnosticStatusWrapper & stat)
{
  if (_videoPublishing) {
    double freq = 1. / _imagePeriodMean_sec->getAvg();
    double freq_perc = 100. * freq / _camGrabFrameRate;
    double frame_grab_period = 1. / _camGrabFrameRate;
    stat.addf("Image", "Mean Frequency: %.1f Hz (%.1f%%)", freq, freq_perc);
    stat.addf(
      "Image", "Processing Time: %.6f sec (Max. %.3f sec)",
      _imagePeriodMean_sec->getAvg(), frame_grab_period);
  } else {
    stat.add("Image", "Topic not subscribed");
  }
}

void ZedCameraOne::updateSvoDiagnostics(diagnostic_updater::DiagnosticStatusWrapper & stat)
{
  if (_svoMode) {
    double svo_perc =
      100. * (static_cast<double>(_svoFrameId) / _svoFrameCount);

    stat.addf(
      "Playing SVO", "%sFrame: %d/%d (%.1f%%)",
      (_svoPause ? "PAUSED - " : ""), _svoFrameId, _svoFrameCount,
      svo_perc);
    stat.addf("SVO Loop", "%s", (_svoLoop ? "ON" : "OFF"));
    if (_svoLoop) {
      stat.addf("SVO Loop Count", "%d", _svoLoopCount);
    }
    stat.addf("SVO Real Time mode", "%s", (_svoRealtime ? "ON" : "OFF"));
  }
}

void ZedCameraOne::updateTfImuDiagnostics(diagnostic_updater::DiagnosticStatusWrapper & stat)
{
  if (_publishSensImuTF) {
    double freq = 1. / _pubImuTF_sec->getAvg();
    stat.addf("TF IMU", "Mean Frequency: %.1f Hz", freq);
  } else {
    stat.add("TF IMU", "DISABLED");
  }
}

void ZedCameraOne::updateImuDiagnostics(diagnostic_updater::DiagnosticStatusWrapper & stat)
{
  if (_imuPublishing) {
    double freq = 1. / _pubImu_sec->getAvg();
    stat.addf("IMU", "Mean Frequency: %.1f Hz", freq);
  } else {
    stat.add("IMU Sensor", "Topics not subscribed");
  }
}

void ZedCameraOne::updateTemperatureDiagnostics(diagnostic_updater::DiagnosticStatusWrapper & stat)
{
  stat.addf("Camera Temp.", "%.1f °C", _tempImu);

  if (_tempImu > 70.f) {
    stat.summary(
      diagnostic_msgs::msg::DiagnosticStatus::WARN,
      "High Camera temperature");
  }
}

void ZedCameraOne::updateSvoRecordingDiagnostics(diagnostic_updater::DiagnosticStatusWrapper & stat)
{
  if (_recording) {
    if (!_recStatus.status) {
      stat.add("SVO Recording", "ERROR");
      stat.summary(
        diagnostic_msgs::msg::DiagnosticStatus::WARN,
        "Error adding frames to SVO file while recording. "
        "Check "
        "free disk space");
    } else {
      stat.add("SVO Recording", "ACTIVE");
      stat.addf(
        "SVO compression time", "%g msec",
        _recStatus.average_compression_time);
      stat.addf(
        "SVO compression ratio", "%.1f%%",
        _recStatus.average_compression_ratio);
      stat.addf("SVO Frame Encoded", "%d", _recStatus.number_frames_encoded);
      stat.addf("SVO Frame Ingested", "%d", _recStatus.number_frames_ingested);
    }
  } else {
    stat.add("SVO Recording", "NOT ACTIVE");
  }
}

void ZedCameraOne::updateStreamingServerDiagnostics(
  diagnostic_updater::DiagnosticStatusWrapper & stat)
{
  if (_streamingServerRunning) {
    stat.add("Streaming Server", "ACTIVE");

    sl::StreamingParameters params;
    params = _zed->getStreamingParameters();

    stat.addf("Streaming port", "%d", static_cast<int>(params.port));
    stat.addf(
      "Streaming codec", "%s",
      (params.codec == sl::STREAMING_CODEC::H264 ? "H264" : "H265"));
    stat.addf("Streaming bitrate", "%d mbps", static_cast<int>(params.bitrate));
    stat.addf("Streaming chunk size", "%d B", static_cast<int>(params.chunk_size));
    stat.addf("Streaming GOP size", "%d", static_cast<int>(params.gop_size));
  } else {
    stat.add("Streaming Server", "NOT ACTIVE");
  }
}

rcl_interfaces::msg::SetParametersResult
ZedCameraOne::callback_dynamicParamChange(
  std::vector<rclcpp::Parameter> parameters)
{
  DEBUG_STREAM_COMM("=== Parameter change callback ===");

  rcl_interfaces::msg::SetParametersResult result;
  result.successful = true;

  int count_ok = 0;
  int count = 0;

  DEBUG_STREAM_COMM("Modifying " << parameters.size() << " parameters");

  for (const auto & param : parameters) {
    DEBUG_STREAM_COMM("Param #" << count << ": " << param.get_name());
    count++;

    std::string param_name = param.get_name();

    if (param_name == "sensors.sensors_pub_rate") {
      double value = param.as_double();
      if (value != _sensPubRate) {
        _sensPubRate = value;
        _pubImuTF_sec->setNewSize(static_cast<int>(_sensPubRate));
        _pubImu_sec->setNewSize(static_cast<int>(_sensPubRate));
        DEBUG_STREAM_COMM(" * " << param_name << " changed to " << value);
      } else {
        DEBUG_STREAM_COMM(" * " << param_name << " not changed: " << value);
      }
      continue;
    }

    auto found = _camDynParMapChanged.find(param_name);
    if (found != _camDynParMapChanged.end()) {
      if (handleDynamicVideoParam(param, param_name, count_ok, result)) {
        continue;
      } else {
        result.successful = false;
        result.reason = "Parameter " + param_name + " not mapped";
        DEBUG_COMM(result.reason.c_str());
        break;
      }
    } else {
      result.successful = false;
      result.reason = "Parameter " + param_name + " not recognized";
      DEBUG_COMM(result.reason.c_str());
      break;
    }
  }

  DEBUG_STREAM_COMM("Updated parameters: " << count_ok << "/" << parameters.size());

  _triggerUpdateDynParams = (count_ok > 0);

  if (count_ok > 0) {
    if (_debugCommon) {
      DEBUG_COMM("Settings to be applied: ");
      for (auto & param: _camDynParMapChanged) {
        if (param.second) {DEBUG_STREAM_COMM(" * " << param.first);}
      }
    }
  }

  return result;
}

// Helper function for handling dynamic video parameters
bool ZedCameraOne::handleDynamicVideoParam(
  const rclcpp::Parameter & param,
  const std::string & param_name,
  int & count_ok,
  rcl_interfaces::msg::SetParametersResult & result)
{
  if (handleSaturationSharpnessGamma(param, param_name, count_ok)) {
    result.successful = true;
    return true;
  }
  if (handleWhiteBalance(param, param_name, count_ok)) {
    result.successful = true;
    return true;
  }
  if (handleExposure(param, param_name, count_ok)) {
    result.successful = true;
    return true;
  }
  if (handleAnalogGain(param, param_name, count_ok)) {
    result.successful = true;
    return true;
  }
  if (handleDigitalGain(param, param_name, count_ok)) {
    result.successful = true;
    return true;
  }
  return false;
}

// Helper for saturation, sharpness, gamma
bool ZedCameraOne::handleSaturationSharpnessGamma(
  const rclcpp::Parameter & param, const std::string & param_name, int & count_ok)
{
  auto updateIntParam = [this](const std::string & paramName, const int value, int & paramVal) {
      if (value != paramVal) {
        paramVal = value;
        _camDynParMapChanged[paramName] = true;
        DEBUG_STREAM_COMM(" * " << paramName << " changed to " << value);
      } else {
        _camDynParMapChanged[paramName] = false;
        DEBUG_STREAM_COMM(" * " << paramName << " not changed: " << value);
      }
      return _camDynParMapChanged[paramName];
    };

  if (param_name == "video.saturation") {
    if (updateIntParam(param_name, param.as_int(), _camSaturation)) {count_ok++;}
    return true;
  } else if (param_name == "video.sharpness") {
    if (updateIntParam(param_name, param.as_int(), _camSharpness)) {count_ok++;}
    return true;
  } else if (param_name == "video.gamma") {
    if (updateIntParam(param_name, param.as_int(), _camGamma)) {count_ok++;}
    return true;
  }
  return false;
}

// Helper for white balance
bool ZedCameraOne::handleWhiteBalance(
  const rclcpp::Parameter & param, const std::string & param_name, int & count_ok)
{
  auto updateIntParam = [this](const std::string & paramName, const int value, int & paramVal) {
      if (value != paramVal) {
        paramVal = value;
        _camDynParMapChanged[paramName] = true;
        DEBUG_STREAM_COMM(" * " << paramName << " changed to " << value);
      } else {
        _camDynParMapChanged[paramName] = false;
        DEBUG_STREAM_COMM(" * " << paramName << " not changed: " << value);
      }
      return _camDynParMapChanged[paramName];
    };
  auto updateBoolParam = [this](const std::string & paramName, const bool value, bool & paramVal) {
      if (value != paramVal) {
        paramVal = value;
        _camDynParMapChanged[paramName] = true;
        DEBUG_STREAM_COMM(" * " << paramName << " changed to " << value);
      } else {
        _camDynParMapChanged[paramName] = false;
        DEBUG_STREAM_COMM(" * " << paramName << " not changed: " << value);
      }
      return _camDynParMapChanged[paramName];
    };

  if (param_name == "video.auto_whitebalance") {
    if (updateBoolParam(param_name, param.as_bool(), _camAutoWB)) {count_ok++;}
    return true;
  } else if (param_name == "video.whitebalance_temperature") {
    if (updateIntParam(param_name, param.as_int(), _camWBTemp)) {
      count_ok++;
      updateBoolParam("video.auto_whitebalance", false, _camAutoWB);
    }
    return true;
  }
  return false;
}

// Helper for exposure
bool ZedCameraOne::handleExposure(
  const rclcpp::Parameter & param, const std::string & param_name, int & count_ok)
{
  auto updateIntParam = [this](const std::string & paramName, const int value, int & paramVal) {
      if (value != paramVal) {
        paramVal = value;
        _camDynParMapChanged[paramName] = true;
        DEBUG_STREAM_COMM(" * " << paramName << " changed to " << value);
      } else {
        _camDynParMapChanged[paramName] = false;
        DEBUG_STREAM_COMM(" * " << paramName << " not changed: " << value);
      }
      return _camDynParMapChanged[paramName];
    };
  auto updateBoolParam = [this](const std::string & paramName, const bool value, bool & paramVal) {
      if (value != paramVal) {
        paramVal = value;
        _camDynParMapChanged[paramName] = true;
        DEBUG_STREAM_COMM(" * " << paramName << " changed to " << value);
      } else {
        _camDynParMapChanged[paramName] = false;
        DEBUG_STREAM_COMM(" * " << paramName << " not changed: " << value);
      }
      return _camDynParMapChanged[paramName];
    };

  if (param_name == "video.auto_exposure") {
    if (updateBoolParam(param_name, param.as_bool(), _camAutoExposure)) {count_ok++;}
    return true;
  } else if (param_name == "video.exposure_compensation") {
    if (updateIntParam(param_name, param.as_int(), _camExposureComp)) {count_ok++;}
    return true;
  } else if (param_name == "video.exposure_time") {
    if (updateIntParam(param_name, param.as_int(), _camExpTime)) {
      count_ok++;
      updateBoolParam("video.auto_exposure", false, _camAutoExposure);
      updateIntParam("video.auto_exposure_time_range_min", _camExpTime, _camAutoExpTimeRangeMin);
      updateIntParam("video.auto_exposure_time_range_max", _camExpTime, _camAutoExpTimeRangeMax);
    }
    return true;
  } else if (param_name == "video.auto_exposure_time_range_min") {
    if (updateIntParam(param_name, param.as_int(), _camAutoExpTimeRangeMin)) {
      count_ok++;
      if (_camAutoExpTimeRangeMin != _camAutoExpTimeRangeMax) {
        updateBoolParam("video.auto_exposure", true, _camAutoExposure);
      } else {
        updateBoolParam("video.auto_exposure", false, _camAutoExposure);
        updateIntParam("video.exposure_time", _camAutoExpTimeRangeMin, _camExpTime);
      }
    }
    return true;
  } else if (param_name == "video.auto_exposure_time_range_max") {
    if (updateIntParam(param_name, param.as_int(), _camAutoExpTimeRangeMax)) {
      count_ok++;
      if (_camAutoExpTimeRangeMin != _camAutoExpTimeRangeMax) {
        updateBoolParam("video.auto_exposure", true, _camAutoExposure);
      } else {
        updateBoolParam("video.auto_exposure", false, _camAutoExposure);
        updateIntParam("video.exposure_time", _camAutoExpTimeRangeMax, _camExpTime);
      }
    }
    return true;
  }
  return false;
}

// Helper for analog gain
bool ZedCameraOne::handleAnalogGain(
  const rclcpp::Parameter & param, const std::string & param_name, int & count_ok)
{
  auto updateIntParam = [this](const std::string & paramName, const int value, int & paramVal) {
      if (value != paramVal) {
        paramVal = value;
        _camDynParMapChanged[paramName] = true;
        DEBUG_STREAM_COMM(" * " << paramName << " changed to " << value);
      } else {
        _camDynParMapChanged[paramName] = false;
        DEBUG_STREAM_COMM(" * " << paramName << " not changed: " << value);
      }
      return _camDynParMapChanged[paramName];
    };
  auto updateBoolParam = [this](const std::string & paramName, const bool value, bool & paramVal) {
      if (value != paramVal) {
        paramVal = value;
        _camDynParMapChanged[paramName] = true;
        DEBUG_STREAM_COMM(" * " << paramName << " changed to " << value);
      } else {
        _camDynParMapChanged[paramName] = false;
        DEBUG_STREAM_COMM(" * " << paramName << " not changed: " << value);
      }
      return _camDynParMapChanged[paramName];
    };

  if (param_name == "video.auto_analog_gain") {
    if (updateBoolParam(param_name, param.as_bool(), _camAutoAnalogGain)) {count_ok++;}
    return true;
  } else if (param_name == "video.analog_gain") {
    if (updateIntParam(param_name, param.as_int(), _camAnalogGain)) {
      count_ok++;
      updateBoolParam("video.auto_analog_gain", false, _camAutoAnalogGain);
      updateIntParam(
        "video.auto_analog_gain_range_min", _camAnalogGain,
        _camAutoAnalogGainRangeMin);
      updateIntParam(
        "video.auto_analog_gain_range_max", _camAnalogGain,
        _camAutoAnalogGainRangeMax);
    }
    return true;
  } else if (param_name == "video.auto_analog_gain_range_min") {
    if (updateIntParam(param_name, param.as_int(), _camAutoAnalogGainRangeMin)) {
      count_ok++;
      if (_camAutoAnalogGainRangeMin != _camAutoAnalogGainRangeMax) {
        updateBoolParam("video.auto_analog_gain", true, _camAutoAnalogGain);
      } else {
        updateBoolParam("video.auto_analog_gain", false, _camAutoAnalogGain);
        updateIntParam("video.analog_gain", _camAutoAnalogGainRangeMin, _camAnalogGain);
      }
    }
    return true;
  } else if (param_name == "video.auto_analog_gain_range_max") {
    if (updateIntParam(param_name, param.as_int(), _camAutoAnalogGainRangeMax)) {
      count_ok++;
      if (_camAutoAnalogGainRangeMin != _camAutoAnalogGainRangeMax) {
        updateBoolParam("video.auto_analog_gain", true, _camAutoAnalogGain);
      } else {
        updateBoolParam("video.auto_analog_gain", false, _camAutoAnalogGain);
        updateIntParam("video.analog_gain", _camAutoAnalogGainRangeMax, _camAnalogGain);
      }
    }
    return true;
  }
  return false;
}

// Helper for digital gain
bool ZedCameraOne::handleDigitalGain(
  const rclcpp::Parameter & param, const std::string & param_name, int & count_ok)
{
  auto updateIntParam = [this](const std::string & paramName, const int value, int & paramVal) {
      if (value != paramVal) {
        paramVal = value;
        _camDynParMapChanged[paramName] = true;
        DEBUG_STREAM_COMM(" * " << paramName << " changed to " << value);
      } else {
        _camDynParMapChanged[paramName] = false;
        DEBUG_STREAM_COMM(" * " << paramName << " not changed: " << value);
      }
      return _camDynParMapChanged[paramName];
    };
  auto updateBoolParam = [this](const std::string & paramName, const bool value, bool & paramVal) {
      if (value != paramVal) {
        paramVal = value;
        _camDynParMapChanged[paramName] = true;
        DEBUG_STREAM_COMM(" * " << paramName << " changed to " << value);
      } else {
        _camDynParMapChanged[paramName] = false;
        DEBUG_STREAM_COMM(" * " << paramName << " not changed: " << value);
      }
      return _camDynParMapChanged[paramName];
    };

  if (param_name == "video.auto_digital_gain") {
    if (updateBoolParam(param_name, param.as_bool(), _camAutoDigitalGain)) {count_ok++;}
    return true;
  } else if (param_name == "video.digital_gain") {
    if (updateIntParam(param_name, param.as_int(), _camDigitalGain)) {
      count_ok++;
      updateBoolParam("video.auto_digital_gain", false, _camAutoDigitalGain);
      updateIntParam(
        "video.auto_digital_gain_range_min", _camDigitalGain,
        _camAutoDigitalGainRangeMin);
      updateIntParam(
        "video.auto_digital_gain_range_max", _camDigitalGain,
        _camAutoDigitalGainRangeMax);
    }
    return true;
  } else if (param_name == "video.auto_digital_gain_range_min") {
    if (updateIntParam(param_name, param.as_int(), _camAutoDigitalGainRangeMin)) {
      count_ok++;
      if (_camAutoDigitalGainRangeMin != _camAutoDigitalGainRangeMax) {
        updateBoolParam("video.auto_digital_gain", true, _camAutoDigitalGain);
      } else {
        updateBoolParam("video.auto_digital_gain", false, _camAutoDigitalGain);
        updateIntParam("video.digital_gain", _camAutoDigitalGainRangeMin, _camDigitalGain);
      }
    }
    return true;
  } else if (param_name == "video.auto_digital_gain_range_max") {
    if (updateIntParam(param_name, param.as_int(), _camAutoDigitalGainRangeMax)) {
      count_ok++;
      if (_camAutoDigitalGainRangeMin != _camAutoDigitalGainRangeMax) {
        updateBoolParam("video.auto_digital_gain", true, _camAutoDigitalGain);
      } else {
        updateBoolParam("video.auto_digital_gain", false, _camAutoDigitalGain);
        updateIntParam("video.digital_gain", _camAutoDigitalGainRangeMax, _camDigitalGain);
      }
    }
    return true;
  }
  return false;
}

void ZedCameraOne::initTFCoordFrameNames()
{
  // ----> Coordinate frames
  _cameraLinkFrameId = _cameraName + "_camera_link";
  _cameraCenterFrameId = _cameraName + "_camera_center";
  _camImgFrameId = _cameraName + "_camera_frame";
  _camOptFrameId = _cameraName + "_camera_frame_optical";
  _imuFrameId = _cameraName + "_imu_link";

  // Print TF frames
  RCLCPP_INFO_STREAM(get_logger(), "=== TF FRAMES ===");
  RCLCPP_INFO_STREAM(get_logger(), " * Camera link\t-> " << _cameraLinkFrameId);
  RCLCPP_INFO_STREAM(get_logger(), " * Camera center\t-> " << _cameraCenterFrameId);
  RCLCPP_INFO_STREAM(get_logger(), " * Image\t\t-> " << _camImgFrameId);
  RCLCPP_INFO_STREAM(get_logger(), " * Optical\t-> " << _camOptFrameId);
  RCLCPP_INFO_STREAM(get_logger(), " * IMU\t\t-> " << _imuFrameId);
  // <---- Coordinate frames
}

void ZedCameraOne::initPublishers()
{
  RCLCPP_INFO(get_logger(), "=== PUBLISHED TOPICS ===");

  // Video
  initVideoPublishers();

  // Sensors
  initSensorPublishers();

  // ----> Camera/imu transform message
  if (_publishSensImuTransf) {
    std::string cam_imu_tr_topic = _topicRoot + "left_cam_imu_transform";
    auto qos = _qos;
    if (!_usingIPC) {
      // Use TRANSIENT_LOCAL durability if not using intra-process comms
      qos = qos.durability(rclcpp::DurabilityPolicy::TransientLocal);
    }
    _pubCamImuTransf = create_publisher<geometry_msgs::msg::TransformStamped>(
      cam_imu_tr_topic, qos, _pubOpt);

    RCLCPP_INFO_STREAM(
      get_logger(), "  * Advertised on topic: "
        << _pubCamImuTransf->get_topic_name());

    sl::Orientation sl_rot = _slCamImuTransf.getOrientation();
    sl::Translation sl_tr = _slCamImuTransf.getTranslation();
    RCLCPP_INFO(
      get_logger(), "  * Camera-IMU Translation: \n %g %g %g", sl_tr.x,
      sl_tr.y, sl_tr.z);
    RCLCPP_INFO(
      get_logger(), "  * Camera-IMU Rotation:\n%s",
      sl_rot.getRotationMatrix().getInfos().c_str());
  }
  // <---- Camera/imu transform message

  // Status topic names
  std::string status_root = _topicRoot + "status/";
  std::string svo_status_topic = status_root + "svo";
  std::string heartbeat_topic = status_root + "heartbeat";

  RCLCPP_INFO(get_logger(), " +++ STATUS TOPICS +++");

  // ----> SVO Status publisher
  if (_svoMode) {
    if (_publishStatus) {
      _pubSvoStatus = create_publisher<zed_msgs::msg::SvoStatus>(
        svo_status_topic, _qos, _pubOpt);
      RCLCPP_INFO_STREAM(
        get_logger(), "  * Advertised on topic: "
          << _pubSvoStatus->get_topic_name());
    }
    if (_useSvoTimestamp && _publishSvoClock) {
      auto clock_qos = rclcpp::ClockQoS();
      clock_qos.reliability(rclcpp::ReliabilityPolicy::Reliable);  // REQUIRED
      _pubClock = create_publisher<rosgraph_msgs::msg::Clock>(
        "/clock", clock_qos, _pubOpt);
      RCLCPP_INFO_STREAM(
        get_logger(), "  * Advertised on topic: "
          << _pubClock->get_topic_name());
    }
  }
  // <---- SVO Status publisher

  if (_publishStatus) {
    // ----> Heartbeat Status publisher
    _pubHeartbeatStatus = create_publisher<zed_msgs::msg::Heartbeat>(
      heartbeat_topic, _qos, _pubOpt);
    RCLCPP_INFO_STREAM(
      get_logger(),
      "  * Advertised on topic: " << _pubHeartbeatStatus->get_topic_name());
    // <---- Heartbeat Status publisher
  }
}

void ZedCameraOne::threadFunc_zedGrab()
{
  DEBUG_STREAM_COMM("Grab thread started");

  // Set the name of the zedGrab thread for easier identification in
  // system monitors
  pthread_setname_np(pthread_self(), (get_name() + std::string("_zedGrab")).c_str());

  setupGrabThreadPolicy();

  initializeGrabThreadStatus();

  while (1) {
    try {
      RCLCPP_INFO_STREAM_ONCE(get_logger(), "=== " << _cameraName << " started ===");

      sl_tools::StopWatch grabElabTimer(get_clock());

      if (checkGrabThreadInterruption()) {break;}

      if (_svoMode && _svoPause) {
        if (!_grabOnce) {
          rclcpp::sleep_for(100ms);
#ifdef USE_SVO_REALTIME_PAUSE
          // Dummy grab
          mZed->grab();
#endif
          continue;
        } else {
          _grabOnce = false;  // Reset the flag and grab once
        }
      }

      handleDynamicSettings();

      updateGrabFrequency();

      if (!_svoPause) {
        grabElabTimer.tic();
        if (!performCameraGrab()) {break;}
        updateFrameTimestamp();
        if (_svoMode) {
          _svoFrameId = _zed->getSVOPosition();
          _svoFrameCount = _zed->getSVONumberOfFrames();

          publishSvoClock();
        }
        handleStreamingServer();
      }

      handleSvoRecordingStatus();

      handleImageRetrievalAndPublishing();

      _elabPeriodMean_sec->addValue(grabElabTimer.toc());
    } catch (rclcpp::exceptions::ParameterNotDeclaredException & ex) {
      RCLCPP_ERROR_STREAM(get_logger(), "ParameterNotDeclaredException: " << ex.what());
      continue;
    } catch (const std::exception & e) {
      RCLCPP_ERROR_STREAM(get_logger(), "Exception: " << e.what());
      continue;
    } catch (...) {
      rcutils_reset_error();
      DEBUG_STREAM_COMM("threadFunc_zedGrab: Generic exception.");
      continue;
    }
  }

  _diagUpdater.broadcast(diagnostic_msgs::msg::DiagnosticStatus::STALE, "Grab thread stopped");
  _diagUpdater.force_update();

  // Stop the heartbeat
  _heartbeatTimer->cancel();

  DEBUG_STREAM_COMM("Grab thread finished");
}

// Helper functions for threadFunc_zedGrab

void ZedCameraOne::setupGrabThreadPolicy()
{
  DEBUG_STREAM_ADV("Grab thread settings");
  if (_debugAdvanced) {
    int policy;
    sched_param par;
    if (pthread_getschedparam(pthread_self(), &policy, &par)) {
      RCLCPP_WARN_STREAM(
        get_logger(),
        " ! Failed to get thread policy! - " << std::strerror(errno));
    } else {
      DEBUG_STREAM_ADV(
        " * Default GRAB thread (#" << pthread_self() << ") settings - Policy: "
                                    << sl_tools::threadSched2Str(
          policy).c_str() << " - Priority: " << par.sched_priority);
    }
  }

  sched_param par;
  par.sched_priority =
    (_threadSchedPolicy == "SCHED_FIFO" ||
    _threadSchedPolicy == "SCHED_RR") ? _threadPrioGrab : 0;
  int policy = SCHED_OTHER;
  if (_threadSchedPolicy == "SCHED_BATCH") {
    policy = SCHED_BATCH;
  } else if (_threadSchedPolicy == "SCHED_FIFO") {
    policy = SCHED_FIFO;
  } else if (_threadSchedPolicy == "SCHED_RR") {policy = SCHED_RR;}
  if (pthread_setschedparam(pthread_self(), policy, &par)) {
    RCLCPP_WARN_STREAM(get_logger(), " ! Failed to set thread params! - " << std::strerror(errno));
  }

  if (_debugAdvanced) {
    if (pthread_getschedparam(pthread_self(), &policy, &par)) {
      RCLCPP_WARN_STREAM(
        get_logger(),
        " ! Failed to get thread policy! - " << std::strerror(errno));
    } else {
      DEBUG_STREAM_ADV(
        " * New GRAB thread (#" << pthread_self() << ") settings - Policy: "
                                << sl_tools::threadSched2Str(
          policy).c_str() << " - Priority: " << par.sched_priority);
    }
  }
}

void ZedCameraOne::initializeGrabThreadStatus()
{
  _frameCount = 0;
  _threadStop = false;
}

bool ZedCameraOne::checkGrabThreadInterruption()
{
  if (!rclcpp::ok()) {
    DEBUG_STREAM_COMM("Ctrl+C received: stopping grab thread");
    _threadStop = true;
    return true;
  }
  if (_threadStop) {
    DEBUG_STREAM_COMM("Grab thread stopped");
    return true;
  }
  return false;
}

void ZedCameraOne::handleDynamicSettings()
{
  if (!_svoMode && _triggerUpdateDynParams) {
    applyDynamicSettings();
  }
}

void ZedCameraOne::updateGrabFrequency()
{
  double elapsed_sec = _grabFreqTimer.toc();
  _grabPeriodMean_sec->addValue(elapsed_sec);
  _grabFreqTimer.tic();
}

bool ZedCameraOne::performCameraGrab()
{
  _grabStatus = _zed->grab();
  if (_grabStatus != sl::ERROR_CODE::SUCCESS) {
    if (_svoMode && _grabStatus == sl::ERROR_CODE::END_OF_SVOFILE_REACHED) {
      // ----> Check SVO status
      if (_svoLoop) {
        _svoLoopCount++;
        _zed->setSVOPosition(_svoFrameStart);
        RCLCPP_WARN_STREAM(
          get_logger(),
          "SVO reached the end and it has been restarted from frame #"
            << _svoFrameStart);
        rclcpp::sleep_for(
          std::chrono::microseconds(
            static_cast<int>(_grabPeriodMean_sec->getAvg() * 1e6)));
        return true;
      } else {
        // ----> Stop all the other threads and Timers
        _threadStop = true;
        if (_tempPubTimer) {
          _tempPubTimer->cancel();
        }
        // <---- Stop all the other threads and Timers

        RCLCPP_WARN(get_logger(), "SVO reached the end.");

        // Force SVO status update
        if (!publishSvoStatus(_frameTimestamp.nanoseconds())) {
          RCLCPP_WARN(get_logger(), "Node stopped. Press Ctrl+C to exit.");
          return false;
        } else {
          if (_pubSvoStatus) {
            RCLCPP_WARN_STREAM(
              get_logger(),
              "Waiting for SVO status subscribers to "
              "unsubscribe. Active subscribers: "
                << _pubSvoStatus->get_subscription_count());
          }
          _diagUpdater.force_update();
          rclcpp::sleep_for(1s);
          return true;
        }
      }
      //<---- Check SVO status
    } else if (_grabStatus == sl::ERROR_CODE::CAMERA_REBOOTING) {
      RCLCPP_ERROR_STREAM(
        get_logger(), "Connection issue detected: " << sl::toString(
          _grabStatus).c_str());
      rclcpp::sleep_for(1s);
      return true;
    } else if (_grabStatus == sl::ERROR_CODE::CAMERA_NOT_INITIALIZED ||
      _grabStatus == sl::ERROR_CODE::FAILURE)
    {
      RCLCPP_ERROR_STREAM(
        get_logger(), "Camera issue detected: "
          << sl::toString(_grabStatus).c_str() << ". " << sl::toVerbose(_grabStatus).c_str()
          << ". Trying to recover the connection...");
      rclcpp::sleep_for(1s);
      return true;
    } else {
      RCLCPP_ERROR_STREAM(
        get_logger(), "Critical camera error: "
          << sl::toString(_grabStatus).c_str() << ". " << sl::toVerbose(_grabStatus).c_str()
          << ". NODE KILLED.");
      _zed.reset();
      exit(EXIT_FAILURE);
    }
  }
  _frameCount++;
  return true;
}

void ZedCameraOne::updateFrameTimestamp()
{
  if (_svoMode) {
    if (_useSvoTimestamp) {
      _frameTimestamp = sl_tools::slTime2Ros(_zed->getTimestamp(sl::TIME_REFERENCE::IMAGE));
    } else {
      _frameTimestamp = sl_tools::slTime2Ros(_zed->getTimestamp(sl::TIME_REFERENCE::CURRENT));
    }
  } else {
    _frameTimestamp = sl_tools::slTime2Ros(_zed->getTimestamp(sl::TIME_REFERENCE::IMAGE));
  }
}

void ZedCameraOne::publishSvoClock()
{
  if (_svoMode) {
    // ----> Publish Clock if required
    if (_useSvoTimestamp && _publishSvoClock) {
      publishClock(_zed->getTimestamp(sl::TIME_REFERENCE::IMAGE));
    }
    // <---- Publish Clock if required
  }
}

void ZedCameraOne::publishClock(const sl::Timestamp & ts)
{
  DEBUG_COMM("Publishing clock");

  if (!_pubClock) {
    return;
  }

  size_t subCount = 0;
  try {
    subCount = _pubClock->get_subscription_count();
  } catch (...) {
    rcutils_reset_error();
    DEBUG_COMM("publishClock: Exception while counting subscribers");
    return;
  }

  if (subCount == 0) {
    return;
  }

  auto msg = std::make_unique<rosgraph_msgs::msg::Clock>();
  msg->clock = sl_tools::slTime2Ros(ts);

  if (_pubClock) {
    _pubClock->publish(std::move(msg));
  }
}

bool ZedCameraOne::publishSvoStatus(uint64_t frame_ts)
{
  if (!_svoMode) {
    return false;
  }

  if (!_pubSvoStatus) {
    return false;
  }

  size_t subCount = 0;
  try {
    subCount = _pubSvoStatus->get_subscription_count();
  } catch (...) {
    rcutils_reset_error();
    DEBUG_STREAM_COMM("publishSvoStatus: Exception while counting subscribers");
    return false;
  }

  if (subCount > 0) {
    auto msg = std::make_unique<zed_msgs::msg::SvoStatus>();

    // ----> Fill the status message
    msg->file_name = _svoFilepath;
    msg->frame_id = _zed->getSVOPosition();
    msg->total_frames = _zed->getSVONumberOfFrames();
    msg->frame_ts = frame_ts;

    if (_svoPause) {
      msg->status = zed_msgs::msg::SvoStatus::STATUS_PAUSED;
    } else if (_grabStatus == sl::ERROR_CODE::END_OF_SVOFILE_REACHED) {
      msg->frame_id = msg->total_frames - 1;
      msg->status = zed_msgs::msg::SvoStatus::STATUS_END;
    } else {
      msg->status = zed_msgs::msg::SvoStatus::STATUS_PLAYING;
    }

    msg->loop_active = _svoLoop;
    msg->loop_count = _svoLoopCount;
    msg->real_time_mode = _svoRealtime;
    // <---- Fill the status message

    // Publish the message
    if (_pubSvoStatus) {
      _pubSvoStatus->publish(std::move(msg));
    }
    return true;
  }
  return false;
}

void ZedCameraOne::callback_pubHeartbeat()
{
  if (!_pubHeartbeatStatus) {
    return;
  }

  if (!_publishStatus) {
    return;
  }

  if (_threadStop) {
    return;
  }

  // ----> Count the subscribers
  size_t sub_count = 0;
  try {
    sub_count = _pubHeartbeatStatus->get_subscription_count();
  } catch (...) {
    rcutils_reset_error();
    DEBUG_STREAM_COMM("publishHeartbeat: Exception while counting subscribers");
    return;
  }

  if (sub_count == 0) {
    return;
  }
  // <---- Count the subscribers

  // ----> Fill the message
  auto msg = std::make_unique<zed_msgs::msg::Heartbeat>();
  msg->beat_count = ++_heartbeatCount;
  msg->camera_sn = _camSerialNumber;
  msg->full_name = this->get_fully_qualified_name();
  msg->node_name = this->get_name();
  msg->node_ns = this->get_namespace();
  msg->simul_mode = false; //mSimMode;
  msg->svo_mode = _svoMode;
  // <---- Fill the message

  // Publish the heartbeat
  if (_pubHeartbeatStatus) {
    _pubHeartbeatStatus->publish(std::move(msg));
  }
}

void ZedCameraOne::handleStreamingServer()
{
  if (_streamingServerRequired && !_streamingServerRunning) {
    DEBUG_STR("Streaming server required, but not running");
    startStreamingServer();
  }
}

void ZedCameraOne::handleSvoRecordingStatus()
{
  _recMutex.lock();
  if (_recording) {
    _recStatus = _zed->getRecordingStatus();
    if (!_recStatus.status) {
      rclcpp::Clock steady_clock(RCL_STEADY_TIME);
      RCLCPP_WARN_THROTTLE(get_logger(), steady_clock, 1000.0, "Error saving frame to SVO");
    }
  }
  _recMutex.unlock();
}

bool ZedCameraOne::startStreamingServer()
{
  DEBUG_STR("Starting streaming server");

  if (_zed->isStreamingEnabled()) {
    _zed->disableStreaming();
    RCLCPP_WARN(get_logger(), "A streaming server was already running and has been stopped");
  }

  sl::StreamingParameters params;
  params.adaptative_bitrate = _streamingServerAdaptiveBitrate;
  params.bitrate = _streamingServerBitrate;
  params.chunk_size = _streamingServerChunckSize;
  params.codec = _streamingServerCodec;
  params.gop_size = _streamingServerGopSize;
  params.port = _streamingServerPort;
  params.target_framerate = _streamingServerTargetFramerate;

  sl::ERROR_CODE res;
  res = _zed->enableStreaming(params);
  if (res != sl::ERROR_CODE::SUCCESS) {
    RCLCPP_ERROR_STREAM(
      get_logger(), "Error starting the Streaming server: " << sl::toString(
        res) << " - " << sl::toVerbose(res));
    _streamingServerRunning = false;
  } else {
    _streamingServerRunning = true;
    RCLCPP_INFO(get_logger(), "Streaming server started");
  }
  return _streamingServerRunning;
}

void ZedCameraOne::stopStreamingServer()
{
  if (_zed->isStreamingEnabled()) {
    _zed->disableStreaming();
    RCLCPP_INFO(get_logger(), "Streaming server stopped");
  } else {
    RCLCPP_WARN(get_logger(), "A streaming server was not enabled.");
  }

  _streamingServerRunning = false;
  _streamingServerRequired = false;
}


void ZedCameraOne::callback_enableStreaming(
  const std::shared_ptr<rmw_request_id_t> request_header,
  const std::shared_ptr<std_srvs::srv::SetBool_Request> req,
  std::shared_ptr<std_srvs::srv::SetBool_Response> res)
{
  (void)request_header;

  if (req->data) {
    if (_streamingServerRunning) {
      RCLCPP_WARN(get_logger(), "A Streaming Server is already running");
      res->message = "A Streaming Server is already running";
      res->success = false;
      return;
    }
    // Start
    if (startStreamingServer()) {
      res->message = "Streaming Server started";
      res->success = true;
      return;
    } else {
      res->message =
        "Error occurred starting the Streaming Server. Read the log for more "
        "info";
      res->success = false;
      return;
    }
  } else {
    // Stop
    if (!_streamingServerRunning) {
      RCLCPP_WARN(
        get_logger(),
        "There is no Streaming Server active to be stopped");
      res->message = "There is no Streaming Server active to be stopped";
      res->success = false;
      return;
    }

    RCLCPP_INFO(get_logger(), "Stopping the Streaming Server");
    stopStreamingServer();

    res->message = "Streaming Server stopped";
    res->success = true;
    return;
  }
}

void ZedCameraOne::callback_startSvoRec(
  const std::shared_ptr<rmw_request_id_t> request_header,
  const std::shared_ptr<zed_msgs::srv::StartSvoRec_Request> req,
  std::shared_ptr<zed_msgs::srv::StartSvoRec_Response> res)
{
  (void)request_header;

  RCLCPP_INFO(get_logger(), "** Start SVO Recording service called **");

  if (_svoMode) {
    RCLCPP_WARN(
      get_logger(),
      "Cannot start SVO recording while playing SVO as input");
    res->message = "Cannot start SVO recording while playing SVO as input";
    res->success = false;
    return;
  }

  std::lock_guard<std::mutex> lock(_recMutex);

  if (_recording) {
    RCLCPP_WARN(get_logger(), "SVO Recording is already enabled");
    res->message = "SVO Recording is already enabled";
    res->success = false;
    return;
  }

  _svoRecBitrate = req->bitrate;
  if ((_svoRecBitrate != 0) &&
    ((_svoRecBitrate < 1000) || (_svoRecBitrate > 60000)))
  {
    RCLCPP_WARN(
      get_logger(),
      "'bitrate' value not valid. Please use a value "
      "in range [1000,60000], or 0 for default");
    res->message =
      "'bitrate' value not valid. Please use a value in range "
      "[1000,60000], or 0 for default";
    res->success = false;
    return;
  }

  if (req->compression_mode < 0 || req->compression_mode > 5) {
    RCLCPP_WARN(
      get_logger(),
      "'compression_mode' mode not valid. Please use a value in "
      "range [0,5]");
    res->message =
      "'compression_mode' mode not valid. Please use a value in range "
      "[0,5]";
    res->success = false;
    return;
  }
  switch (req->compression_mode) {
    case 1:
      _svoRecCompression = sl::SVO_COMPRESSION_MODE::H264;
      break;
    case 3:
      _svoRecCompression = sl::SVO_COMPRESSION_MODE::H264_LOSSLESS;
      break;
    case 4:
      _svoRecCompression = sl::SVO_COMPRESSION_MODE::H265_LOSSLESS;
      break;
    case 5:
      _svoRecCompression = sl::SVO_COMPRESSION_MODE::LOSSLESS;
      break;
    default:
      _svoRecCompression = sl::SVO_COMPRESSION_MODE::H265;
      break;
  }
  _svoRecFramerate = req->target_framerate;
  _svoRecTranscode = req->input_transcode;
  _svoRecFilename = req->svo_filename;

  if (_svoRecFilename.empty()) {
    _svoRecFilename = "zed_one.svo2";
  }

  std::string err;

  if (!startSvoRecording(err)) {
    res->message = "Error starting SVO recording: " + err;
    res->success = false;
    return;
  }

  RCLCPP_INFO(get_logger(), "SVO Recording started: ");
  RCLCPP_INFO_STREAM(get_logger(), " * Bitrate: " << _svoRecBitrate);
  RCLCPP_INFO_STREAM(
    get_logger(),
    " * Compression mode: " << sl::toString(_svoRecCompression).c_str());
  RCLCPP_INFO_STREAM(get_logger(), " * Framerate: " << _svoRecFramerate);
  RCLCPP_INFO_STREAM(
    get_logger(),
    " * Input Transcode: " << (_svoRecTranscode ? "TRUE" : "FALSE"));
  RCLCPP_INFO_STREAM(
    get_logger(), " * Filename: " << (_svoRecFilename.empty() ?
    "zed_one.svo2" :
    _svoRecFilename));

  res->message = "SVO Recording started";
  res->success = true;
}

void ZedCameraOne::callback_stopSvoRec(
  const std::shared_ptr<rmw_request_id_t> request_header,
  const std::shared_ptr<std_srvs::srv::Trigger_Request> req,
  std::shared_ptr<std_srvs::srv::Trigger_Response> res)
{
  (void)request_header;
  (void)req;

  RCLCPP_INFO(get_logger(), "** Stop SVO Recording service called **");

  std::lock_guard<std::mutex> lock(_recMutex);

  if (!_recording) {
    RCLCPP_WARN(get_logger(), "SVO Recording is NOT enabled");
    res->message = "SVO Recording is NOT enabled";
    res->success = false;
    return;
  }

  stopSvoRecording();

  RCLCPP_INFO(get_logger(), "SVO Recording stopped");
  res->message = "SVO Recording stopped";
  res->success = true;
}

void ZedCameraOne::callback_pauseSvoInput(
  const std::shared_ptr<rmw_request_id_t> request_header,
  const std::shared_ptr<std_srvs::srv::Trigger_Request> req,
  std::shared_ptr<std_srvs::srv::Trigger_Response> res)
{
  (void)request_header;

  RCLCPP_INFO(get_logger(), "** Pause SVO Input service called **");

  std::lock_guard<std::mutex> lock(_recMutex);

  if (!_svoMode) {
    RCLCPP_WARN(get_logger(), "The node is not using an SVO as input");
    res->message = "The node is not using an SVO as inpu";
    res->success = false;
    return;
  }

  if (_svoRealtime) {
    RCLCPP_WARN(
      get_logger(),
      "SVO input can be paused only if SVO is not in RealTime mode");
    res->message =
      "SVO input can be paused only if SVO is not in RealTime mode";
    res->success = false;
    _svoPause = false;
    return;
  }

  if (!_svoPause) {
    RCLCPP_WARN(get_logger(), "SVO is paused");
    res->message = "SVO is paused";
    _svoPause = true;
  } else {
    RCLCPP_WARN(get_logger(), "SVO is playing");
    res->message = "SVO is playing";
    _svoPause = false;
  }
  res->success = true;
}

void ZedCameraOne::callback_setSvoFrame(
  const std::shared_ptr<rmw_request_id_t> request_header,
  const std::shared_ptr<zed_msgs::srv::SetSvoFrame_Request> req,
  std::shared_ptr<zed_msgs::srv::SetSvoFrame_Response> res)
{
  (void)request_header;

  RCLCPP_INFO(get_logger(), "** Set SVO Frame service called **");

  constexpr double SVO_FRAME_SET_MIN_INTERVAL =
    0.5;    // Minimum interval in seconds between frame changes to prevent
            // excessive seeking

  // ----> Check service call frequency
  if (_setSvoFrameCheckTimer.toc() < SVO_FRAME_SET_MIN_INTERVAL) {
    RCLCPP_WARN(get_logger(), "SVO frame set too fast");
    res->message = "SVO frame set too fast";
    res->success = false;
    return;
  }
  _setSvoFrameCheckTimer.tic();
  // <---- Check service call frequency

  std::lock_guard<std::mutex> lock(_recMutex);

  if (!_svoMode) {
    RCLCPP_WARN(get_logger(), "The node is not using an SVO as input");
    res->message = "The node is not using an SVO as input";
    res->success = false;
    return;
  }

  int frame = req->frame_id;
  int svo_frames = _zed->getSVONumberOfFrames();
  if (frame >= svo_frames) {
    std::stringstream ss;
    ss << "Frame number is out of range. SVO has " << svo_frames << " frames";
    RCLCPP_WARN(get_logger(), ss.str().c_str());
    res->message = ss.str();
    res->success = false;
    return;
  }

  _zed->setSVOPosition(frame);
  RCLCPP_INFO_STREAM(get_logger(), "SVO frame set to " << frame);
  res->message = "SVO frame set to " + std::to_string(frame);

  // if svo is paused, ensure one grab can update topics
  if (_svoPause) {
    _grabOnce = true;
    _grabImuOnce = true;
  }

  res->success = true;
}

bool ZedCameraOne::startSvoRecording(std::string & errMsg)
{
  sl::RecordingParameters params;

  params.bitrate = _svoRecBitrate;
  params.compression_mode = _svoRecCompression;
  params.target_framerate = _svoRecFramerate;
  params.transcode_streaming_input = _svoRecTranscode;
  params.video_filename = _svoRecFilename.c_str();

  sl::ERROR_CODE err = _zed->enableRecording(params);
  errMsg = sl::toString(err);

  if (err != sl::ERROR_CODE::SUCCESS) {
    RCLCPP_ERROR_STREAM(
      get_logger(),
      "Error starting SVO recording: " << errMsg);
    return false;
  }

  _recording = true;

  return true;
}

void ZedCameraOne::stopSvoRecording()
{
  if (_recording) {
    _recording = false;
    _zed->disableRecording();
  }
}

void ZedCameraOne::startHeartbeatTimer()
{
  if (_heartbeatTimer != nullptr) {
    _heartbeatTimer->cancel();
  }

  std::chrono::milliseconds pubPeriod_msec(HEARTBEAT_INTERVAL_MS);
  _heartbeatTimer = create_wall_timer(
    std::chrono::duration_cast<std::chrono::milliseconds>(pubPeriod_msec),
    std::bind(&ZedCameraOne::callback_pubHeartbeat, this));
}

}  // namespace stereolabs

#include "rclcpp_components/register_node_macro.hpp"

// Register the component with class_loader.
// This acts as a sort of entry point, allowing the component to be discoverable
// when its library is being loaded into a running process.
RCLCPP_COMPONENTS_REGISTER_NODE(stereolabs::ZedCameraOne)<|MERGE_RESOLUTION|>--- conflicted
+++ resolved
@@ -59,25 +59,15 @@
   RCLCPP_INFO(get_logger(), " * IPC: %s", _usingIPC ? "enabled" : "disabled");
   RCLCPP_INFO(get_logger(), "================================");
 
-<<<<<<< HEAD
-  if (((ZED_SDK_MAJOR_VERSION * 10 + ZED_SDK_MINOR_VERSION) <
-    (SDK_MAJOR_MIN_SUPP * 10 + SDK_MINOR_MIN_SUPP)) ||
-    ((ZED_SDK_MAJOR_VERSION * 10 + ZED_SDK_MINOR_VERSION) >
-    (SDK_MAJOR_MAX_SUPP * 10 + SDK_MINOR_MAX_SUPP)))
-=======
   // Set the name of the main thread for easier identification in
   // system monitors
-  pthread_setname_np(pthread_self(), (get_name() + std::string("_main")).c_str());
-
-
-  const size_t SDK_MAJOR_REQ = 4;
-  const size_t SDK_MINOR_REQ = 2;
-
-  if (ZED_SDK_MAJOR_VERSION < SDK_MAJOR_REQ ||
-    (ZED_SDK_MAJOR_VERSION == SDK_MAJOR_REQ &&
-    ZED_SDK_MINOR_VERSION < SDK_MINOR_REQ))
->>>>>>> e9298d30
-  {
+  pthread_setname_np(pthread_self(),
+                     (get_name() + std::string("_main")).c_str());
+
+  if (((ZED_SDK_MAJOR_VERSION * 10 + ZED_SDK_MINOR_VERSION) <
+       (SDK_MAJOR_MIN_SUPP * 10 + SDK_MINOR_MIN_SUPP)) ||
+      ((ZED_SDK_MAJOR_VERSION * 10 + ZED_SDK_MINOR_VERSION) >
+       (SDK_MAJOR_MAX_SUPP * 10 + SDK_MINOR_MAX_SUPP))) {
     RCLCPP_ERROR_STREAM(
       get_logger(),
       "This version of the ZED ROS2 wrapper is designed to work with ZED SDK "
