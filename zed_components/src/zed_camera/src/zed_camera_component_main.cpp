--- conflicted
+++ resolved
@@ -2661,14 +2661,8 @@
       mVdPubRate = mCamGrabFrameRate;
       RCLCPP_WARN_STREAM(
         get_logger(),
-<<<<<<< HEAD
-        "Video/Depth publishing rate was too high ["
-          << mVdPubRate << "], capped to real grab rate: "
-          << mCamGrabFrameRate);
-=======
         "Video/Depth publishing rate was too high [" << mVdPubRate << "], capped to real grab rate: " <<
           mCamGrabFrameRate);
->>>>>>> e1d19ed6
     }
     if (mPcPubRate > mCamGrabFrameRate) {
       mPcPubRate = mCamGrabFrameRate;
