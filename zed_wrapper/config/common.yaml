--- conflicted
+++ resolved
@@ -24,10 +24,7 @@
             pub_downscale_factor: 2.0 # rescale factor used to rescale image before publishing when 'pub_resolution' is 'CUSTOM'
             pub_frame_rate: 5.0 # frequency of publishing of visual images and depth images
             gpu_id: -1
-<<<<<<< HEAD
-=======
             optional_opencv_calibration_file: '' # Optional path where the ZED SDK can find a file containing the calibration information of the camera computed by OpenCV. Read the ZED SDK documentation for more information: https://www.stereolabs.com/docs/api/structsl_1_1InitParameters.html#a9eab2753374ef3baec1d31960859ba19 
->>>>>>> 0ff4e55b
             #region_of_interest: '[]' # A polygon defining the ROI where the ZED SDK perform the processing ignoring the rest. Coordinates must be normalized to '1.0' to be resolution independent.
             region_of_interest: '[[0,0],[0,0.9],[1,0.9],[1,0]]' #  Exclude the club car windshield
             #region_of_interest: '[[0.25,0.33],[0.75,0.33],[0.75,0.5],[0.5,0.75],[0.25,0.5]]' # A polygon defining the ROI where the ZED SDK perform the processing ignoring the rest. Coordinates must be normalized to '1.0' to be resolution independent.
@@ -84,11 +81,7 @@
             init_odom_with_first_valid_pose: true # Enable to initialize the odometry with the first valid pose
             path_pub_rate: 2.0 # [DYNAMIC] - Camera trajectory publishing frequency
             path_max_count: 10 # use '-1' for unlimited path size
-<<<<<<< HEAD
-            two_d_mode: false # Force navigation on a plane. If true the Z value will be fixed to "fixed_z_value", roll and pitch to zero
-=======
             two_d_mode: false # Force navigation on a plane. If true the Z value will be fixed to 'fixed_z_value', roll and pitch to zero
->>>>>>> 0ff4e55b
             fixed_z_value: 0.00 # Value to be used for Z coordinate if `two_d_mode` is true
             transform_time_offset: 0.0 # The value added to the timestamp of `map->odom` and `odom->camera_link` transform being generated
             qos_history: 1 # '1': KEEP_LAST - '2': KEEP_ALL
@@ -99,19 +92,11 @@
         gnss_fusion:
             gnss_fusion_enabled: true # fuse 'sensor_msg/NavSatFix' message information into pose data
             # NOTE: There is some timestamp conflict if gnss_fusion_enabled and od_enabled/bt_enabled.
-<<<<<<< HEAD
-            gnss_fix_topic: "/fix" # Name of the GNSS topic of type NavSatFix to subscribe [Default: "/gps/fix"]
-            gnss_init_distance: 5.0 # The minimum distance traveled by the robot required to initilize the GNSS fusion [SDK <= v4.0.5]
-            gnss_zero_altitude: false # Set to `true` to ignore GNSS altitude information
-            #gnss_frame: "gnss_link" # [usually overwritten by launch file] The TF frame of the GNSS sensor
-            gnss_frame: "zed_camera_center" # [usually overwritten by launch file] The TF frame of the GNSS sensor
-=======
             gnss_fix_topic: '/fix' # Name of the GNSS topic of type NavSatFix to subscribe [Default: "/gps/fix"]
             gnss_init_distance: 5.0 # The minimum distance traveled by the robot required to initilize the GNSS fusion [SDK <= v4.0.5]
             gnss_zero_altitude: false # Set to `true` to ignore GNSS altitude information
             #gnss_frame: 'gnss_link' # [usually overwritten by launch file] The TF frame of the GNSS sensor
             gnss_frame: 'zed_camera_center' # [usually overwritten by launch file] The TF frame of the GNSS sensor
->>>>>>> 0ff4e55b
             publish_utm_tf: true # Publish `utm` -> `map` TF
             broadcast_utm_transform_as_parent_frame: false # if 'true' publish `utm` -> `map` TF, otherwise `map` -> `utm`
             enable_reinitialization: true # determines whether reinitialization should be performed between GNSS and VIO fusion when a significant disparity is detected between GNSS data and the current fusion data. It becomes particularly crucial during prolonged GNSS signal loss scenarios.
@@ -158,7 +143,7 @@
             mc_electronics: true # [DYNAMIC] - Enable/disable the detection of electronic devices for 'MULTI_CLASS_X' models
             mc_fruit_vegetable: true # [DYNAMIC] - Enable/disable the detection of fruits and vegetables for 'MULTI_CLASS_X' models
             mc_sport: true # [DYNAMIC] - Enable/disable the detection of sport-related objects for 'MULTI_CLASS_X' models            
-            qos_history: 1 # '1': KEEP_LAST - '2': KEEP_ALL
+            qos_history: 1 # '1': KEEP_LAST - '2': KEEP_ALL>>>>>>> master
             qos_depth: 1 # Queue size if using KEEP_LAST
             qos_reliability: 1 # '1': RELIABLE - '2': BEST_EFFORT
             qos_durability: 2 # '1': TRANSIENT_LOCAL - '2': VOLATILE
